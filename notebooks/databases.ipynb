--- conflicted
+++ resolved
@@ -26,11 +26,7 @@
   },
   {
    "cell_type": "code",
-<<<<<<< HEAD
    "execution_count": 1,
-=======
-   "execution_count": 9,
->>>>>>> c0ecd0f4
    "metadata": {},
    "outputs": [],
    "source": [
@@ -39,11 +35,7 @@
   },
   {
    "cell_type": "code",
-<<<<<<< HEAD
    "execution_count": 2,
-=======
-   "execution_count": 10,
->>>>>>> c0ecd0f4
    "metadata": {},
    "outputs": [],
    "source": [
@@ -59,11 +51,7 @@
   },
   {
    "cell_type": "code",
-<<<<<<< HEAD
    "execution_count": 3,
-=======
-   "execution_count": 11,
->>>>>>> c0ecd0f4
    "metadata": {},
    "outputs": [
     {
@@ -179,11 +167,7 @@
        "      <th>270</th>\n",
        "      <td>RPS6KA1</td>\n",
        "      <td>RSK1, RSK1_b</td>\n",
-<<<<<<< HEAD
        "      <td>RSK3, Domain2_RSK3</td>\n",
-=======
-       "      <td>Domain2_RSK3, RSK3</td>\n",
->>>>>>> c0ecd0f4
        "      <td>Ribosomal protein S6 kinase alpha-1</td>\n",
        "      <td>AGC, CAMK</td>\n",
        "      <td>RSK, RSKb</td>\n",
@@ -204,13 +188,8 @@
        "    <tr>\n",
        "      <th>395</th>\n",
        "      <td>EIF2AK4</td>\n",
-<<<<<<< HEAD
        "      <td>GCN2, GCN2_b</td>\n",
        "      <td>GCN2, Domain2_GCN2</td>\n",
-=======
-       "      <td>GCN2_b, GCN2</td>\n",
-       "      <td>Domain2_GCN2, GCN2</td>\n",
->>>>>>> c0ecd0f4
        "      <td>Eukaryotic translation initiation factor 2-alp...</td>\n",
        "      <td>Other, STE</td>\n",
        "      <td>PEK, STE-Unique</td>\n",
@@ -257,7 +236,6 @@
       "text/plain": [
        "    HGNC Name           xName          Manning Name  \\\n",
        "141      JAK1    JAK1_b, JAK1    Domain2_JAK1, JAK1   \n",
-<<<<<<< HEAD
        "142      JAK2    JAK2_b, JAK2    Domain2_JAK2, JAK2   \n",
        "143      JAK3    JAK3, JAK3_b    JAK3, Domain2_JAK3   \n",
        "191   RPS6KA5    MSK1, MSK1_b    Domain2_MSK1, MSK1   \n",
@@ -270,20 +248,6 @@
        "419   RPS6KA6    RSK4_b, RSK4    Domain2_RSK4, RSK4   \n",
        "436      SPEG    SPEG_b, SPEG    Domain2_SPEG, SPEG   \n",
        "450     OBSCN  Obscn_b, Obscn  Domain2_Obscn, Obscn   \n",
-=======
-       "142      JAK2    JAK2, JAK2_b    JAK2, Domain2_JAK2   \n",
-       "143      JAK3    JAK3, JAK3_b    JAK3, Domain2_JAK3   \n",
-       "191   RPS6KA5    MSK1_b, MSK1    Domain2_MSK1, MSK1   \n",
-       "192   RPS6KA4    MSK2_b, MSK2    Domain2_MSK2, MSK2   \n",
-       "268   RPS6KA2    RSK3_b, RSK3    Domain2_RSK1, RSK1   \n",
-       "269   RPS6KA3    RSK2_b, RSK2    Domain2_RSK2, RSK2   \n",
-       "270   RPS6KA1    RSK1, RSK1_b    Domain2_RSK3, RSK3   \n",
-       "305      TYK2    TYK2, TYK2_b    TYK2, Domain2_TYK2   \n",
-       "395   EIF2AK4    GCN2_b, GCN2    Domain2_GCN2, GCN2   \n",
-       "419   RPS6KA6    RSK4, RSK4_b    RSK4, Domain2_RSK4   \n",
-       "436      SPEG    SPEG_b, SPEG    SPEG, Domain2_SPEG   \n",
-       "450     OBSCN  Obscn_b, Obscn  Obscn, Domain2_Obscn   \n",
->>>>>>> c0ecd0f4
        "\n",
        "                                           Kinase Name       Group  \\\n",
        "141                       Tyrosine-protein kinase JAK1          TK   \n",
@@ -316,11 +280,7 @@
        "450             Trio           nan    Q5VST9  "
       ]
      },
-<<<<<<< HEAD
      "execution_count": 3,
-=======
-     "execution_count": 11,
->>>>>>> c0ecd0f4
      "metadata": {},
      "output_type": "execute_result"
     }
@@ -333,16 +293,11 @@
    "cell_type": "markdown",
    "metadata": {},
    "source": [
-<<<<<<< HEAD
     "## Uniprot"
-=======
-    "## Pfam"
->>>>>>> c0ecd0f4
-   ]
-  },
-  {
-   "cell_type": "code",
-<<<<<<< HEAD
+   ]
+  },
+  {
+   "cell_type": "code",
    "execution_count": 4,
    "metadata": {},
    "outputs": [],
@@ -380,9 +335,6 @@
   {
    "cell_type": "code",
    "execution_count": 6,
-=======
-   "execution_count": 12,
->>>>>>> c0ecd0f4
    "metadata": {},
    "outputs": [],
    "source": [
@@ -391,11 +343,7 @@
   },
   {
    "cell_type": "code",
-<<<<<<< HEAD
    "execution_count": 7,
-=======
-   "execution_count": 13,
->>>>>>> c0ecd0f4
    "metadata": {},
    "outputs": [
     {
@@ -545,7 +493,6 @@
        "1        PF00018                                    SH3 domain   \n",
        "2        PF07714  Protein tyrosine and serine/threonine kinase   \n",
        "3        PF08919                               F-actin binding   \n",
-<<<<<<< HEAD
        "\n",
        "  source_database    type integrated member_databases go_terms  start   end  \\\n",
        "0            pfam  domain  IPR000980             None     None    127   202   \n",
@@ -553,15 +500,6 @@
        "2            pfam  domain  IPR001245             None     None    242   492   \n",
        "3            pfam  domain  IPR015015             None     None   1026  1130   \n",
        "\n",
-=======
-       "\n",
-       "  source_database    type integrated member_databases go_terms  start   end  \\\n",
-       "0            pfam  domain  IPR000980             None     None    127   202   \n",
-       "1            pfam  domain  IPR001452             None     None     67   113   \n",
-       "2            pfam  domain  IPR001245             None     None    242   492   \n",
-       "3            pfam  domain  IPR015015             None     None   1026  1130   \n",
-       "\n",
->>>>>>> c0ecd0f4
        "    dc-status  representative  representative    model         score  \n",
        "0  CONTINUOUS           False           False  PF00017  9.300000e-21  \n",
        "1  CONTINUOUS           False           False  PF00018  2.000000e-09  \n",
@@ -569,28 +507,19 @@
        "3  CONTINUOUS           False           False  PF08919  3.500000e-28  "
       ]
      },
-<<<<<<< HEAD
      "execution_count": 7,
-=======
-     "execution_count": 13,
->>>>>>> c0ecd0f4
      "metadata": {},
      "output_type": "execute_result"
     }
    ],
    "source": [
-<<<<<<< HEAD
     "pfam.Pfam(df_kinhub[\"UniprotID\"][0])._pfam"
-=======
-    "pfam.Pfam(\"P00519\")._pfam"
->>>>>>> c0ecd0f4
-   ]
-  },
-  {
-   "cell_type": "markdown",
-   "metadata": {},
-   "source": [
-<<<<<<< HEAD
+   ]
+  },
+  {
+   "cell_type": "markdown",
+   "metadata": {},
+   "source": [
     "## HGNC"
    ]
   },
@@ -681,16 +610,12 @@
    ],
    "source": [
     "klifs.KinaseInfo(\"Abl1\")._kinase_info"
-=======
-    "## Uniprot"
->>>>>>> c0ecd0f4
    ]
   },
   {
    "cell_type": "code",
    "execution_count": 12,
    "metadata": {},
-<<<<<<< HEAD
    "outputs": [
     {
      "data": {
@@ -728,8 +653,6 @@
    "cell_type": "code",
    "execution_count": 8,
    "metadata": {},
-=======
->>>>>>> c0ecd0f4
    "outputs": [],
    "source": [
     "import os\n",
