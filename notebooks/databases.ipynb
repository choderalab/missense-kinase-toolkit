{
 "cells": [
  {
   "cell_type": "markdown",
   "metadata": {},
   "source": [
    "# Database module\n",
    "\n",
    "The database module allows users to query relevant database APIs to extract clinically relevant mutational data and protein annotations from various sources, including:\n",
    "+ **KinHub:** curated list of human kinases\n",
    "+ **UniProt:** obtain canonical protein sequence information\n",
    "+ **Pfam:** annotate protein domains\n",
    "+ **HGNC:** standardize gene naming conventions\n",
    "+ **KLIFS:** kinase-ligand interaction annotations\n",
    "+ **cBioPortal:**  multi-institutional repository of sequencing data for cancer genomics"
   ]
  },
  {
   "cell_type": "markdown",
   "metadata": {},
   "source": [
    "## Use `requests_cache` to minimize number of requests"
<<<<<<< HEAD
   ]
  },
  {
   "cell_type": "code",
   "execution_count": 1,
   "metadata": {},
   "outputs": [],
   "source": [
    "from os import path\n",
    "\n",
    "from mkt.databases.config import set_request_cache\n",
    "from mkt.databases.io_utils import get_repo_root"
   ]
  },
  {
   "cell_type": "code",
   "execution_count": 2,
   "metadata": {},
   "outputs": [],
   "source": [
    "try:\n",
    "    set_request_cache(path.join(get_repo_root(), \"requests_cache.sqlite\"))\n",
    "except:\n",
    "    set_request_cache(path.join(\".\", \"requests_cache.sqlite\"))"
   ]
  },
  {
   "cell_type": "markdown",
   "metadata": {},
   "source": [
    "## KinHub\n",
    "\n",
    "In this vignette, we will extract a list of human kinases obtained from [KinHub](http://www.kinhub.org/kinases.html) for which we wish to obtain additional protein annotations and extract corresponding mutations from a cBioPortal cohort."
=======
>>>>>>> 4d0b4611
   ]
  },
  {
   "cell_type": "code",
   "execution_count": 3,
   "metadata": {},
   "outputs": [],
   "source": [
<<<<<<< HEAD
    "from mkt.databases import scrapers"
   ]
  },
  {
   "cell_type": "code",
   "execution_count": 4,
   "metadata": {},
   "outputs": [],
   "source": [
    "df_kinhub = scrapers.kinhub()"
=======
    "from os import path\n",
    "\n",
    "from mkt.databases.config import set_request_cache\n",
    "from mkt.databases.io_utils import get_repo_root\n",
    "\n",
    "try:\n",
    "    set_request_cache(path.join(get_repo_root(), \"requests_cache.sqlite\"))\n",
    "except:\n",
    "    set_request_cache(path.join(\".\", \"requests_cache.sqlite\"))"
>>>>>>> 4d0b4611
   ]
  },
  {
   "cell_type": "markdown",
   "metadata": {},
   "source": [
    "## KinHub\n",
    "\n",
    "In this vignette, we will extract a list of human kinases obtained from [KinHub](http://www.kinhub.org/kinases.html) for which we wish to obtain additional protein annotations and extract corresponding mutations from a cBioPortal cohort."
   ]
  },
  {
   "cell_type": "code",
<<<<<<< HEAD
   "execution_count": 5,
=======
   "execution_count": 2,
>>>>>>> 4d0b4611
   "metadata": {},
   "outputs": [
    {
     "data": {
      "text/html": [
       "<div>\n",
       "<style scoped>\n",
       "    .dataframe tbody tr th:only-of-type {\n",
       "        vertical-align: middle;\n",
       "    }\n",
       "\n",
       "    .dataframe tbody tr th {\n",
       "        vertical-align: top;\n",
       "    }\n",
       "\n",
       "    .dataframe thead th {\n",
       "        text-align: right;\n",
       "    }\n",
       "</style>\n",
       "<table border=\"1\" class=\"dataframe\">\n",
       "  <thead>\n",
       "    <tr style=\"text-align: right;\">\n",
       "      <th></th>\n",
       "      <th>xName</th>\n",
       "      <th>Manning Name</th>\n",
       "      <th>HGNC Name</th>\n",
       "      <th>Kinase Name</th>\n",
       "      <th>Group</th>\n",
       "      <th>Family</th>\n",
       "      <th>SubFamily</th>\n",
       "      <th>UniprotID</th>\n",
       "    </tr>\n",
       "  </thead>\n",
       "  <tbody>\n",
       "    <tr>\n",
<<<<<<< HEAD
       "      <th>141</th>\n",
       "      <td>JAK1</td>\n",
       "      <td>JAK1_b, JAK1</td>\n",
       "      <td>JAK1, Domain2_JAK1</td>\n",
       "      <td>Tyrosine-protein kinase JAK1</td>\n",
       "      <td>TK</td>\n",
       "      <td>Jak, JakB</td>\n",
       "      <td>nan</td>\n",
       "      <td>P23458</td>\n",
       "    </tr>\n",
       "    <tr>\n",
       "      <th>142</th>\n",
       "      <td>JAK2</td>\n",
       "      <td>JAK2, JAK2_b</td>\n",
       "      <td>JAK2, Domain2_JAK2</td>\n",
       "      <td>Tyrosine-protein kinase JAK2</td>\n",
       "      <td>TK</td>\n",
       "      <td>Jak, JakB</td>\n",
       "      <td>nan</td>\n",
       "      <td>O60674</td>\n",
       "    </tr>\n",
       "    <tr>\n",
       "      <th>143</th>\n",
       "      <td>JAK3</td>\n",
       "      <td>JAK3, JAK3_b</td>\n",
       "      <td>JAK3, Domain2_JAK3</td>\n",
       "      <td>Tyrosine-protein kinase JAK3</td>\n",
       "      <td>TK</td>\n",
       "      <td>Jak, JakB</td>\n",
       "      <td>nan</td>\n",
       "      <td>P52333</td>\n",
       "    </tr>\n",
       "    <tr>\n",
       "      <th>191</th>\n",
       "      <td>RPS6KA5</td>\n",
       "      <td>MSK1_b, MSK1</td>\n",
       "      <td>Domain2_MSK1, MSK1</td>\n",
       "      <td>Ribosomal protein S6 kinase alpha-5</td>\n",
       "      <td>CAMK, AGC</td>\n",
       "      <td>RSKb, RSK</td>\n",
       "      <td>MSK, MSKb</td>\n",
       "      <td>O75582</td>\n",
       "    </tr>\n",
       "    <tr>\n",
       "      <th>192</th>\n",
       "      <td>RPS6KA4</td>\n",
       "      <td>MSK2_b, MSK2</td>\n",
       "      <td>Domain2_MSK2, MSK2</td>\n",
       "      <td>Ribosomal protein S6 kinase alpha-4</td>\n",
       "      <td>CAMK, AGC</td>\n",
       "      <td>RSKb, RSK</td>\n",
       "      <td>MSK, MSKb</td>\n",
       "      <td>O75676</td>\n",
       "    </tr>\n",
       "    <tr>\n",
       "      <th>268</th>\n",
       "      <td>RPS6KA2</td>\n",
       "      <td>RSK3, RSK3_b</td>\n",
       "      <td>Domain2_RSK1, RSK1</td>\n",
       "      <td>Ribosomal protein S6 kinase alpha-2</td>\n",
       "      <td>CAMK, AGC</td>\n",
       "      <td>RSKb, RSK</td>\n",
       "      <td>RSKb, RSKp90</td>\n",
       "      <td>Q15349</td>\n",
       "    </tr>\n",
       "    <tr>\n",
       "      <th>269</th>\n",
       "      <td>RPS6KA3</td>\n",
       "      <td>RSK2_b, RSK2</td>\n",
       "      <td>Domain2_RSK2, RSK2</td>\n",
       "      <td>Ribosomal protein S6 kinase alpha-3</td>\n",
       "      <td>CAMK, AGC</td>\n",
       "      <td>RSKb, RSK</td>\n",
       "      <td>RSKb, RSKp90</td>\n",
       "      <td>P51812</td>\n",
       "    </tr>\n",
       "    <tr>\n",
       "      <th>270</th>\n",
       "      <td>RPS6KA1</td>\n",
       "      <td>RSK1_b, RSK1</td>\n",
       "      <td>RSK3, Domain2_RSK3</td>\n",
       "      <td>Ribosomal protein S6 kinase alpha-1</td>\n",
       "      <td>CAMK, AGC</td>\n",
       "      <td>RSKb, RSK</td>\n",
       "      <td>RSKb, RSKp90</td>\n",
       "      <td>Q15418</td>\n",
       "    </tr>\n",
       "    <tr>\n",
       "      <th>305</th>\n",
       "      <td>TYK2</td>\n",
       "      <td>TYK2, TYK2_b</td>\n",
       "      <td>TYK2, Domain2_TYK2</td>\n",
       "      <td>Non-receptor tyrosine-protein kinase TYK2</td>\n",
       "      <td>TK</td>\n",
       "      <td>Jak, JakB</td>\n",
       "      <td>nan</td>\n",
       "      <td>P29597</td>\n",
       "    </tr>\n",
       "    <tr>\n",
       "      <th>395</th>\n",
       "      <td>EIF2AK4</td>\n",
       "      <td>GCN2_b, GCN2</td>\n",
       "      <td>GCN2, Domain2_GCN2</td>\n",
       "      <td>Eukaryotic translation initiation factor 2-alp...</td>\n",
       "      <td>Other, STE</td>\n",
       "      <td>STE-Unique, PEK</td>\n",
       "      <td>GCN2, nan</td>\n",
       "      <td>Q9P2K8</td>\n",
       "    </tr>\n",
       "    <tr>\n",
       "      <th>419</th>\n",
       "      <td>RPS6KA6</td>\n",
       "      <td>RSK4, RSK4_b</td>\n",
       "      <td>Domain2_RSK4, RSK4</td>\n",
       "      <td>Ribosomal protein S6 kinase alpha-6</td>\n",
       "      <td>CAMK, AGC</td>\n",
       "      <td>RSKb, RSK</td>\n",
       "      <td>RSKb, RSKp90</td>\n",
       "      <td>Q9UK32</td>\n",
       "    </tr>\n",
       "    <tr>\n",
       "      <th>436</th>\n",
       "      <td>SPEG</td>\n",
       "      <td>SPEG_b, SPEG</td>\n",
       "      <td>SPEG, Domain2_SPEG</td>\n",
       "      <td>Striated muscle preferentially expressed prote...</td>\n",
       "      <td>CAMK</td>\n",
       "      <td>Trio</td>\n",
       "      <td>nan</td>\n",
       "      <td>Q15772</td>\n",
       "    </tr>\n",
       "    <tr>\n",
       "      <th>450</th>\n",
       "      <td>OBSCN</td>\n",
       "      <td>Obscn_b, Obscn</td>\n",
       "      <td>Domain2_Obscn, Obscn</td>\n",
       "      <td>Obscurin</td>\n",
       "      <td>CAMK</td>\n",
       "      <td>Trio</td>\n",
       "      <td>nan</td>\n",
       "      <td>Q5VST9</td>\n",
=======
       "      <th>0</th>\n",
       "      <td>ABL1</td>\n",
       "      <td>ABL</td>\n",
       "      <td>ABL1</td>\n",
       "      <td>Tyrosine-protein kinase ABL1</td>\n",
       "      <td>TK</td>\n",
       "      <td>Abl</td>\n",
       "      <td>NaN</td>\n",
       "      <td>P00519</td>\n",
       "    </tr>\n",
       "    <tr>\n",
       "      <th>1</th>\n",
       "      <td>ACK</td>\n",
       "      <td>ACK</td>\n",
       "      <td>TNK2</td>\n",
       "      <td>Activated CDC42 kinase 1</td>\n",
       "      <td>TK</td>\n",
       "      <td>Ack</td>\n",
       "      <td>NaN</td>\n",
       "      <td>Q07912</td>\n",
       "    </tr>\n",
       "    <tr>\n",
       "      <th>2</th>\n",
       "      <td>ACTR2</td>\n",
       "      <td>ACTR2</td>\n",
       "      <td>ACVR2A</td>\n",
       "      <td>Activin receptor type-2A</td>\n",
       "      <td>TKL</td>\n",
       "      <td>STKR</td>\n",
       "      <td>STKR2</td>\n",
       "      <td>P27037</td>\n",
       "    </tr>\n",
       "    <tr>\n",
       "      <th>3</th>\n",
       "      <td>ACTR2B</td>\n",
       "      <td>ACTR2B</td>\n",
       "      <td>ACVR2B</td>\n",
       "      <td>Activin receptor type-2B</td>\n",
       "      <td>TKL</td>\n",
       "      <td>STKR</td>\n",
       "      <td>STKR2</td>\n",
       "      <td>Q13705</td>\n",
       "    </tr>\n",
       "    <tr>\n",
       "      <th>4</th>\n",
       "      <td>ADCK4</td>\n",
       "      <td>ADCK4</td>\n",
       "      <td>ADCK4</td>\n",
       "      <td>Uncharacterized aarF domain-containing protein...</td>\n",
       "      <td>Atypical</td>\n",
       "      <td>ABC1</td>\n",
       "      <td>ABC1-A</td>\n",
       "      <td>Q96D53</td>\n",
>>>>>>> 4d0b4611
       "    </tr>\n",
       "  </tbody>\n",
       "</table>\n",
       "</div>"
      ],
      "text/plain": [
<<<<<<< HEAD
       "    HGNC Name           xName          Manning Name  \\\n",
       "141      JAK1    JAK1_b, JAK1    JAK1, Domain2_JAK1   \n",
       "142      JAK2    JAK2, JAK2_b    JAK2, Domain2_JAK2   \n",
       "143      JAK3    JAK3, JAK3_b    JAK3, Domain2_JAK3   \n",
       "191   RPS6KA5    MSK1_b, MSK1    Domain2_MSK1, MSK1   \n",
       "192   RPS6KA4    MSK2_b, MSK2    Domain2_MSK2, MSK2   \n",
       "268   RPS6KA2    RSK3, RSK3_b    Domain2_RSK1, RSK1   \n",
       "269   RPS6KA3    RSK2_b, RSK2    Domain2_RSK2, RSK2   \n",
       "270   RPS6KA1    RSK1_b, RSK1    RSK3, Domain2_RSK3   \n",
       "305      TYK2    TYK2, TYK2_b    TYK2, Domain2_TYK2   \n",
       "395   EIF2AK4    GCN2_b, GCN2    GCN2, Domain2_GCN2   \n",
       "419   RPS6KA6    RSK4, RSK4_b    Domain2_RSK4, RSK4   \n",
       "436      SPEG    SPEG_b, SPEG    SPEG, Domain2_SPEG   \n",
       "450     OBSCN  Obscn_b, Obscn  Domain2_Obscn, Obscn   \n",
       "\n",
       "                                           Kinase Name       Group  \\\n",
       "141                       Tyrosine-protein kinase JAK1          TK   \n",
       "142                       Tyrosine-protein kinase JAK2          TK   \n",
       "143                       Tyrosine-protein kinase JAK3          TK   \n",
       "191                Ribosomal protein S6 kinase alpha-5   CAMK, AGC   \n",
       "192                Ribosomal protein S6 kinase alpha-4   CAMK, AGC   \n",
       "268                Ribosomal protein S6 kinase alpha-2   CAMK, AGC   \n",
       "269                Ribosomal protein S6 kinase alpha-3   CAMK, AGC   \n",
       "270                Ribosomal protein S6 kinase alpha-1   CAMK, AGC   \n",
       "305          Non-receptor tyrosine-protein kinase TYK2          TK   \n",
       "395  Eukaryotic translation initiation factor 2-alp...  Other, STE   \n",
       "419                Ribosomal protein S6 kinase alpha-6   CAMK, AGC   \n",
       "436  Striated muscle preferentially expressed prote...        CAMK   \n",
       "450                                           Obscurin        CAMK   \n",
       "\n",
       "              Family     SubFamily UniprotID  \n",
       "141        Jak, JakB           nan    P23458  \n",
       "142        Jak, JakB           nan    O60674  \n",
       "143        Jak, JakB           nan    P52333  \n",
       "191        RSKb, RSK     MSK, MSKb    O75582  \n",
       "192        RSKb, RSK     MSK, MSKb    O75676  \n",
       "268        RSKb, RSK  RSKb, RSKp90    Q15349  \n",
       "269        RSKb, RSK  RSKb, RSKp90    P51812  \n",
       "270        RSKb, RSK  RSKb, RSKp90    Q15418  \n",
       "305        Jak, JakB           nan    P29597  \n",
       "395  STE-Unique, PEK     GCN2, nan    Q9P2K8  \n",
       "419        RSKb, RSK  RSKb, RSKp90    Q9UK32  \n",
       "436             Trio           nan    Q15772  \n",
       "450             Trio           nan    Q5VST9  "
      ]
     },
     "execution_count": 5,
=======
       "    xName Manning Name HGNC Name  \\\n",
       "0    ABL1          ABL      ABL1   \n",
       "1     ACK          ACK      TNK2   \n",
       "2   ACTR2        ACTR2    ACVR2A   \n",
       "3  ACTR2B       ACTR2B    ACVR2B   \n",
       "4   ADCK4        ADCK4     ADCK4   \n",
       "\n",
       "                                         Kinase Name     Group Family  \\\n",
       "0                       Tyrosine-protein kinase ABL1        TK    Abl   \n",
       "1                           Activated CDC42 kinase 1        TK    Ack   \n",
       "2                           Activin receptor type-2A       TKL   STKR   \n",
       "3                           Activin receptor type-2B       TKL   STKR   \n",
       "4  Uncharacterized aarF domain-containing protein...  Atypical   ABC1   \n",
       "\n",
       "  SubFamily UniprotID  \n",
       "0       NaN    P00519  \n",
       "1       NaN    Q07912  \n",
       "2     STKR2    P27037  \n",
       "3     STKR2    Q13705  \n",
       "4    ABC1-A    Q96D53  "
      ]
     },
     "execution_count": 2,
>>>>>>> 4d0b4611
     "metadata": {},
     "output_type": "execute_result"
    }
   ],
   "source": [
    "from mkt.databases import scrapers\n",
    "\n",
    "df_kinhub = scrapers.kinhub()\n",
    "\n",
    "df_kinhub.head()"
   ]
  },
  {
   "cell_type": "markdown",
   "metadata": {},
   "source": [
    "## Uniprot"
   ]
  },
  {
   "cell_type": "code",
<<<<<<< HEAD
   "execution_count": 6,
   "metadata": {},
   "outputs": [],
   "source": [
    "from mkt.databases import uniprot"
   ]
  },
  {
   "cell_type": "code",
   "execution_count": 7,
=======
   "execution_count": 3,
>>>>>>> 4d0b4611
   "metadata": {},
   "outputs": [
    {
     "data": {
      "text/plain": [
       "'MLEICLKLVGCKSKKGLSSSSSCYLEEALQRPVASDFEPQGLSEAARWNSKENLLAGPSENDPNLFVALYDFVASGDNTLSITKGEKLRVLGYNHNGEWCEAQTKNGQGWVPSNYITPVNSLEKHSWYHGPVSRNAAEYLLSSGINGSFLVRESESSPGQRSISLRYEGRVYHYRINTASDGKLYVSSESRFNTLAELVHHHSTVADGLITTLHYPAPKRNKPTVYGVSPNYDKWEMERTDITMKHKLGGGQYGEVYEGVWKKYSLTVAVKTLKEDTMEVEEFLKEAAVMKEIKHPNLVQLLGVCTREPPFYIITEFMTYGNLLDYLRECNRQEVNAVVLLYMATQISSAMEYLEKKNFIHRDLAARNCLVGENHLVKVADFGLSRLMTGDTYTAHAGAKFPIKWTAPESLAYNKFSIKSDVWAFGVLLWEIATYGMSPYPGIDLSQVYELLEKDYRMERPEGCPEKVYELMRACWQWNPSDRPSFAEIHQAFETMFQESSISDEVEKELGKQGVRGAVSTLLQAPELPTKTRTSRRAAEHRDTTDVPEMPHSKGQGESDPLDHEPAVSPLLPRKERGPPEGGLNEDERLLPKDKKTNLFSALIKKKKKTAPTPPKRSSSFREMDGQPERRGAGEEEGRDISNGALAFTPLDTADPAKSPKPSNGAGVPNGALRESGGSGFRSPHLWKKSSTLTSSRLATGEEEGGGSSSKRFLRSCSASCVPHGAKDTEWRSVTLPRDLQSTGRQFDSSTFGGHKSEKPALPRKRAGENRSDQVTRGTVTPPPRLVKKNEEAADEVFKDIMESSPGSSPPNLTPKPLRRQVTVAPASGLPHKEEAGKGSALGTPAAAEPVTPTSKAGSGAPGGTSKGPAEESRVRRHKHSSESPGRDKGKLSRLKPAPPPPPAASAGKAGGKPSQSPSQEAAGEAVLGAKTKATSLVDAVNSDAAKPSQPGEGLKKPVLPATPKPQSAKPSGTPISPAPVPSTLPSASSALAGDQPSSTAFIPLISTRVSLRKTRQPPERIASGAITKGVVLDSTEALCLAISRNSEQMASHSAVLEAGKNLYTFCVSYVDSIQQMRNKFAFREAINKLENNLRELQICPATAGSGPAATQDFSKLLSSVKEISDIVQR'"
      ]
     },
<<<<<<< HEAD
     "execution_count": 7,
=======
     "execution_count": 3,
>>>>>>> 4d0b4611
     "metadata": {},
     "output_type": "execute_result"
    }
   ],
   "source": [
<<<<<<< HEAD
=======
    "from mkt.databases import uniprot\n",
    "\n",
>>>>>>> 4d0b4611
    "uniprot.UniProtFASTA(df_kinhub[\"UniprotID\"][0])._sequence"
   ]
  },
  {
   "cell_type": "markdown",
   "metadata": {},
   "source": [
    "## Pfam"
   ]
  },
  {
   "cell_type": "code",
<<<<<<< HEAD
   "execution_count": 8,
   "metadata": {},
   "outputs": [],
   "source": [
    "from mkt.databases import pfam"
   ]
  },
  {
   "cell_type": "code",
   "execution_count": 9,
=======
   "execution_count": 4,
>>>>>>> 4d0b4611
   "metadata": {},
   "outputs": [
    {
     "data": {
      "text/html": [
       "<div>\n",
       "<style scoped>\n",
       "    .dataframe tbody tr th:only-of-type {\n",
       "        vertical-align: middle;\n",
       "    }\n",
       "\n",
       "    .dataframe tbody tr th {\n",
       "        vertical-align: top;\n",
       "    }\n",
       "\n",
       "    .dataframe thead th {\n",
       "        text-align: right;\n",
       "    }\n",
       "</style>\n",
       "<table border=\"1\" class=\"dataframe\">\n",
       "  <thead>\n",
       "    <tr style=\"text-align: right;\">\n",
       "      <th></th>\n",
       "      <th>uniprot</th>\n",
       "      <th>protein_length</th>\n",
       "      <th>source_database</th>\n",
       "      <th>organism</th>\n",
       "      <th>in_alphafold</th>\n",
       "      <th>pfam_accession</th>\n",
       "      <th>name</th>\n",
       "      <th>source_database</th>\n",
       "      <th>type</th>\n",
       "      <th>integrated</th>\n",
       "      <th>member_databases</th>\n",
       "      <th>go_terms</th>\n",
       "      <th>start</th>\n",
       "      <th>end</th>\n",
       "      <th>dc-status</th>\n",
       "      <th>representative</th>\n",
       "      <th>model</th>\n",
       "      <th>score</th>\n",
       "    </tr>\n",
       "  </thead>\n",
       "  <tbody>\n",
       "    <tr>\n",
       "      <th>0</th>\n",
       "      <td>p00519</td>\n",
       "      <td>1130</td>\n",
       "      <td>reviewed</td>\n",
       "      <td>9606</td>\n",
       "      <td>True</td>\n",
       "      <td>PF00017</td>\n",
       "      <td>SH2 domain</td>\n",
       "      <td>pfam</td>\n",
       "      <td>domain</td>\n",
       "      <td>IPR000980</td>\n",
       "      <td>None</td>\n",
       "      <td>None</td>\n",
       "      <td>127</td>\n",
       "      <td>202</td>\n",
       "      <td>CONTINUOUS</td>\n",
       "      <td>False</td>\n",
       "      <td>PF00017</td>\n",
       "      <td>9.300000e-21</td>\n",
       "    </tr>\n",
       "    <tr>\n",
       "      <th>1</th>\n",
       "      <td>p00519</td>\n",
       "      <td>1130</td>\n",
       "      <td>reviewed</td>\n",
       "      <td>9606</td>\n",
       "      <td>True</td>\n",
       "      <td>PF00018</td>\n",
       "      <td>SH3 domain</td>\n",
       "      <td>pfam</td>\n",
       "      <td>domain</td>\n",
       "      <td>IPR001452</td>\n",
       "      <td>None</td>\n",
       "      <td>None</td>\n",
       "      <td>67</td>\n",
       "      <td>113</td>\n",
       "      <td>CONTINUOUS</td>\n",
       "      <td>False</td>\n",
       "      <td>PF00018</td>\n",
       "      <td>2.000000e-09</td>\n",
       "    </tr>\n",
       "    <tr>\n",
       "      <th>2</th>\n",
       "      <td>p00519</td>\n",
       "      <td>1130</td>\n",
       "      <td>reviewed</td>\n",
       "      <td>9606</td>\n",
       "      <td>True</td>\n",
       "      <td>PF07714</td>\n",
       "      <td>Protein tyrosine and serine/threonine kinase</td>\n",
       "      <td>pfam</td>\n",
       "      <td>domain</td>\n",
       "      <td>IPR001245</td>\n",
       "      <td>None</td>\n",
       "      <td>None</td>\n",
       "      <td>242</td>\n",
       "      <td>492</td>\n",
       "      <td>CONTINUOUS</td>\n",
       "      <td>False</td>\n",
       "      <td>PF07714</td>\n",
       "      <td>1.400000e-97</td>\n",
       "    </tr>\n",
       "    <tr>\n",
       "      <th>3</th>\n",
       "      <td>p00519</td>\n",
       "      <td>1130</td>\n",
       "      <td>reviewed</td>\n",
       "      <td>9606</td>\n",
       "      <td>True</td>\n",
       "      <td>PF08919</td>\n",
       "      <td>F-actin binding</td>\n",
       "      <td>pfam</td>\n",
       "      <td>domain</td>\n",
       "      <td>IPR015015</td>\n",
       "      <td>None</td>\n",
       "      <td>None</td>\n",
       "      <td>1026</td>\n",
       "      <td>1130</td>\n",
       "      <td>CONTINUOUS</td>\n",
       "      <td>False</td>\n",
       "      <td>PF08919</td>\n",
       "      <td>3.500000e-28</td>\n",
       "    </tr>\n",
       "  </tbody>\n",
       "</table>\n",
       "</div>"
      ],
      "text/plain": [
       "  uniprot  protein_length source_database organism  in_alphafold  \\\n",
       "0  p00519            1130        reviewed     9606          True   \n",
       "1  p00519            1130        reviewed     9606          True   \n",
       "2  p00519            1130        reviewed     9606          True   \n",
       "3  p00519            1130        reviewed     9606          True   \n",
       "\n",
       "  pfam_accession                                          name  \\\n",
       "0        PF00017                                    SH2 domain   \n",
       "1        PF00018                                    SH3 domain   \n",
       "2        PF07714  Protein tyrosine and serine/threonine kinase   \n",
       "3        PF08919                               F-actin binding   \n",
       "\n",
       "  source_database    type integrated member_databases go_terms  start   end  \\\n",
       "0            pfam  domain  IPR000980             None     None    127   202   \n",
       "1            pfam  domain  IPR001452             None     None     67   113   \n",
       "2            pfam  domain  IPR001245             None     None    242   492   \n",
       "3            pfam  domain  IPR015015             None     None   1026  1130   \n",
       "\n",
       "    dc-status  representative    model         score  \n",
       "0  CONTINUOUS           False  PF00017  9.300000e-21  \n",
       "1  CONTINUOUS           False  PF00018  2.000000e-09  \n",
       "2  CONTINUOUS           False  PF07714  1.400000e-97  \n",
       "3  CONTINUOUS           False  PF08919  3.500000e-28  "
      ]
     },
<<<<<<< HEAD
     "execution_count": 9,
=======
     "execution_count": 4,
>>>>>>> 4d0b4611
     "metadata": {},
     "output_type": "execute_result"
    }
   ],
   "source": [
    "from mkt.databases import pfam\n",
    "\n",
    "pfam.Pfam(df_kinhub[\"UniprotID\"][0])._pfam"
   ]
  },
  {
   "cell_type": "markdown",
   "metadata": {},
   "source": [
    "## HGNC"
   ]
  },
  {
   "cell_type": "markdown",
   "metadata": {},
   "source": [
    "In this example, KinHub provides UniProt IDs for each entry. UniProt IDs are needed to query the UniProt API. However, if you need to retrieve UniProt IDs from HGNC gene names, Ensembl IDs, or other identifiers, the HGNC module can be used to interrogate HGNC's [Genename API](https://www.genenames.org/help/rest/)."
   ]
  },
  {
   "cell_type": "code",
<<<<<<< HEAD
   "execution_count": 10,
   "metadata": {},
   "outputs": [],
   "source": [
    "from mkt.databases import hgnc"
   ]
  },
  {
   "cell_type": "code",
   "execution_count": 11,
=======
   "execution_count": 5,
>>>>>>> 4d0b4611
   "metadata": {},
   "outputs": [
    {
     "data": {
      "text/plain": [
       "'P31749'"
      ]
     },
<<<<<<< HEAD
     "execution_count": 11,
=======
     "execution_count": 5,
>>>>>>> 4d0b4611
     "metadata": {},
     "output_type": "execute_result"
    }
   ],
   "source": [
    "from mkt.databases import hgnc\n",
    "\n",
    "hgnc.HGNC(\"Akt1\").maybe_get_info_from_hgnc_fetch([\"uniprot_ids\"])[\"uniprot_ids\"][0][0]"
   ]
  },
  {
   "cell_type": "markdown",
   "metadata": {},
   "source": [
    "## KLIFS"
   ]
  },
  {
   "cell_type": "markdown",
   "metadata": {},
   "source": [
    "The input for the KLIFS database's `kinase_information` endpoint is `kinase_name` and can include HGNC gene name or UniProt ID."
   ]
  },
  {
   "cell_type": "code",
<<<<<<< HEAD
   "execution_count": 12,
   "metadata": {},
   "outputs": [],
   "source": [
    "from mkt.databases import klifs"
   ]
  },
  {
   "cell_type": "code",
   "execution_count": 13,
   "metadata": {},
   "outputs": [
    {
     "data": {
      "text/plain": [
       "{'family': 'Akt',\n",
       " 'full_name': 'v-akt murine thymoma viral oncogene homolog 1',\n",
       " 'gene_name': 'AKT1',\n",
       " 'group': 'AGC',\n",
       " 'iuphar': 1479,\n",
       " 'kinase_ID': 1,\n",
       " 'name': 'AKT1',\n",
       " 'pocket': 'KLLGKGTFGKVILYAMKILHTLTENRVLQNSRPFLTALKYSCFVMEYANGGELFFHLSRLHSEKNVVYRDLKLENLMLITDFGLC',\n",
       " 'species': 'Human',\n",
       " 'subfamily': '',\n",
       " 'uniprot': 'P31749'}"
      ]
     },
     "execution_count": 13,
     "metadata": {},
     "output_type": "execute_result"
    }
   ],
   "source": [
    "klifs.KinaseInfo(search_term=\"Akt1\")._kinase_info"
   ]
  },
  {
   "cell_type": "code",
   "execution_count": 14,
   "metadata": {},
   "outputs": [
    {
     "data": {
      "text/plain": [
       "{'family': 'Akt',\n",
       " 'full_name': 'v-akt murine thymoma viral oncogene homolog 1',\n",
       " 'gene_name': 'AKT1',\n",
       " 'group': 'AGC',\n",
       " 'iuphar': 1479,\n",
       " 'kinase_ID': 1,\n",
       " 'name': 'AKT1',\n",
       " 'pocket': 'KLLGKGTFGKVILYAMKILHTLTENRVLQNSRPFLTALKYSCFVMEYANGGELFFHLSRLHSEKNVVYRDLKLENLMLITDFGLC',\n",
       " 'species': 'Human',\n",
       " 'subfamily': '',\n",
       " 'uniprot': 'P31749'}"
      ]
     },
     "execution_count": 14,
     "metadata": {},
     "output_type": "execute_result"
=======
   "execution_count": 6,
   "metadata": {},
   "outputs": [
    {
     "name": "stdout",
     "output_type": "stream",
     "text": [
      "[{'kinase_ID': 1, 'name': 'AKT1', 'gene_name': 'AKT1', 'family': 'Akt', 'group': 'AGC', 'subfamily': '', 'species': 'Human', 'full_name': 'v-akt murine thymoma viral oncogene homolog 1', 'uniprot': 'P31749', 'iuphar': 1479, 'pocket': 'KLLGKGTFGKVILYAMKILHTLTENRVLQNSRPFLTALKYSCFVMEYANGGELFFHLSRLHSEKNVVYRDLKLENLMLITDFGLC'}]\n",
      "[{'kinase_ID': 1, 'name': 'AKT1', 'gene_name': 'AKT1', 'family': 'Akt', 'group': 'AGC', 'subfamily': '', 'species': 'Human', 'full_name': 'v-akt murine thymoma viral oncogene homolog 1', 'uniprot': 'P31749', 'iuphar': 1479, 'pocket': 'KLLGKGTFGKVILYAMKILHTLTENRVLQNSRPFLTALKYSCFVMEYANGGELFFHLSRLHSEKNVVYRDLKLENLMLITDFGLC'}]\n"
     ]
>>>>>>> 4d0b4611
    }
   ],
   "source": [
    "from mkt.databases import klifs\n",
    "\n",
    "print(klifs.KinaseInfo(search_term=\"Akt1\").get_kinase_info())\n",
    "\n",
    "print(klifs.KinaseInfo(search_term=\"P31749\").get_kinase_info())"
   ]
  },
  {
   "cell_type": "markdown",
   "metadata": {},
   "source": [
    "## cBioPortal"
   ]
  },
  {
   "cell_type": "code",
<<<<<<< HEAD
   "execution_count": 15,
=======
   "execution_count": 7,
>>>>>>> 4d0b4611
   "metadata": {},
   "outputs": [],
   "source": [
    "import os\n",
    "import pandas as pd\n",
    "from mkt.databases import cbioportal"
   ]
  },
  {
   "cell_type": "markdown",
   "metadata": {},
   "source": [
    "This module takes inputs from environmental variables. See the `config` module documentation for additional details. In this example, we will query the publicly available cBioPortal instance and the [Zehir, 2017](https://www.nature.com/articles/nm.4333) MSK-IMPACT sequencing cohort as the study of interest."
   ]
  },
  {
   "cell_type": "code",
<<<<<<< HEAD
   "execution_count": 16,
   "metadata": {},
   "outputs": [],
   "source": [
    "os.environ[\"CBIOPORTAL_INSTANCE\"] = \"www.cbioportal.org\"\n",
    "os.environ[\"OUTPUT_DIR\"] = \".\""
   ]
  },
  {
   "cell_type": "code",
   "execution_count": 17,
=======
   "execution_count": 8,
>>>>>>> 4d0b4611
   "metadata": {},
   "outputs": [
    {
     "name": "stdout",
     "output_type": "stream",
     "text": [
      "No API token provided\n"
     ]
    },
    {
     "name": "stderr",
     "output_type": "stream",
     "text": [
      "Parsing attributes from ABC...: 100%|███████████| 35/35 [00:00<00:00, 36.14it/s]\n",
      "Parsing attributes from ABC...: 100%|█████████████| 4/4 [00:00<00:00, 40.88it/s]\n"
     ]
    },
    {
     "data": {
      "text/plain": [
       "alleleSpecificCopyNumber                                               None\n",
       "aminoAcidChange                                                        None\n",
       "center                                                                   NA\n",
       "chr                                                                      14\n",
       "driverFilter                                                           None\n",
       "driverFilterAnnotation                                                 None\n",
       "driverTiersFilter                                                      None\n",
       "driverTiersFilterAnnotation                                            None\n",
       "endPosition                                                       105243048\n",
       "entrezGeneId                                                            207\n",
       "keyword                                                   AKT1 Q79 missense\n",
       "molecularProfileId                                msk_impact_2017_mutations\n",
       "mutationStatus                                                           NA\n",
       "mutationType                                              Missense_Mutation\n",
       "namespaceColumns                                                       None\n",
       "ncbiBuild                                                            GRCh37\n",
       "normalAltCount                                                         None\n",
       "normalRefCount                                                         None\n",
       "patientId                                                         P-0001845\n",
       "proteinChange                                                          Q79K\n",
       "proteinPosEnd                                                            79\n",
       "proteinPosStart                                                          79\n",
       "referenceAllele                                                           G\n",
       "refseqMrnaId                                                 NM_001014432.1\n",
       "sampleId                                                  P-0001845-T01-IM3\n",
       "startPosition                                                     105243048\n",
       "studyId                                                     msk_impact_2017\n",
       "tumorAltCount                                                           153\n",
       "tumorRefCount                                                           396\n",
       "uniquePatientKey                         UC0wMDAxODQ1Om1za19pbXBhY3RfMjAxNw\n",
       "uniqueSampleKey                UC0wMDAxODQ1LVQwMS1JTTM6bXNrX2ltcGFjdF8yMDE3\n",
       "validationStatus                                                         NA\n",
       "variantAllele                                                             T\n",
       "variantType                                                             SNP\n",
       "gene_entrezGeneId                                                       207\n",
       "gene_geneticEntityId                                                   None\n",
       "gene_hugoGeneSymbol                                                    AKT1\n",
       "gene_type                                                    protein-coding\n",
       "Name: 1032, dtype: object"
      ]
     },
<<<<<<< HEAD
     "execution_count": 17,
=======
     "execution_count": 8,
>>>>>>> 4d0b4611
     "metadata": {},
     "output_type": "execute_result"
    }
   ],
   "source": [
    "os.environ[\"CBIOPORTAL_INSTANCE\"] = \"www.cbioportal.org\"\n",
    "os.environ[\"OUTPUT_DIR\"] = \".\"\n",
    "\n",
    "study = \"msk_impact_2017\"\n",
    "df_zehir = cbioportal.Mutations(study)._df.copy()\n",
    "df_zehir.loc[df_zehir[\"gene_hugoGeneSymbol\"] == \"AKT1\", :].iloc[0]"
   ]
  },
  {
   "cell_type": "markdown",
   "metadata": {},
   "source": [
    "GenomeNexus, which is used to annotate cBioPortal entries, uses the canonical UniProt sequence. As such, we can confirm that the `proteinChange` field numbering and corresponding amino acid aligns with the canonical UniProt sequence obtained from the `uniprot` module."
   ]
  },
  {
   "cell_type": "code",
<<<<<<< HEAD
   "execution_count": 18,
=======
   "execution_count": 9,
>>>>>>> 4d0b4611
   "metadata": {},
   "outputs": [
    {
     "data": {
      "text/plain": [
       "'Q'"
      ]
     },
<<<<<<< HEAD
     "execution_count": 18,
=======
     "execution_count": 9,
>>>>>>> 4d0b4611
     "metadata": {},
     "output_type": "execute_result"
    }
   ],
   "source": [
<<<<<<< HEAD
    "uniprot.UniProtFASTA(\"P31749\")._sequence[17-1]"
=======
    "uniprot.UniProtFASTA(\"P31749\")._sequence[79-1]"
>>>>>>> 4d0b4611
   ]
  },
  {
   "cell_type": "markdown",
   "metadata": {},
   "source": [
    "## Putting it all together"
   ]
  },
  {
   "cell_type": "markdown",
   "metadata": {},
   "source": [
    "Ultimately, the goal of this package is to allow us to build relational databases that we can query to obtain any information needed for additional downstream analyses for a list of proteins (KinHub kinases, in this example)."
   ]
  },
  {
   "cell_type": "code",
<<<<<<< HEAD
   "execution_count": 19,
=======
   "execution_count": 10,
>>>>>>> 4d0b4611
   "metadata": {},
   "outputs": [],
   "source": [
    "from tqdm.notebook import tqdm"
   ]
  },
  {
   "cell_type": "markdown",
   "metadata": {},
   "source": [
    "### Collapse Kinhub on UniProt IDs"
   ]
  },
  {
   "cell_type": "markdown",
   "metadata": {},
   "source": [
    "In [KinHub](http://www.kinhub.org/kinases.html), 13 kinases possess more than 1 kinase domain so are listed as separate entries despite possessing a single UniProt ID. To remedy this, we have aggregated entries by common HGNC gene names so that each entry represents a unique protein rather than a unique kinase domain."
   ]
  },
  {
   "cell_type": "code",
   "execution_count": 11,
   "metadata": {},
   "outputs": [
    {
     "data": {
      "text/html": [
       "<div>\n",
       "<style scoped>\n",
       "    .dataframe tbody tr th:only-of-type {\n",
       "        vertical-align: middle;\n",
       "    }\n",
       "\n",
       "    .dataframe tbody tr th {\n",
       "        vertical-align: top;\n",
       "    }\n",
       "\n",
       "    .dataframe thead th {\n",
       "        text-align: right;\n",
       "    }\n",
       "</style>\n",
       "<table border=\"1\" class=\"dataframe\">\n",
       "  <thead>\n",
       "    <tr style=\"text-align: right;\">\n",
       "      <th></th>\n",
       "      <th>HGNC Name</th>\n",
       "      <th>xName</th>\n",
       "      <th>Manning Name</th>\n",
       "      <th>Kinase Name</th>\n",
       "      <th>Group</th>\n",
       "      <th>Family</th>\n",
       "      <th>SubFamily</th>\n",
       "      <th>UniprotID</th>\n",
       "    </tr>\n",
       "  </thead>\n",
       "  <tbody>\n",
       "    <tr>\n",
       "      <th>141</th>\n",
       "      <td>JAK1</td>\n",
       "      <td>JAK1, JAK1_b</td>\n",
       "      <td>Domain2_JAK1, JAK1</td>\n",
       "      <td>Tyrosine-protein kinase JAK1</td>\n",
       "      <td>TK</td>\n",
       "      <td>Jak, JakB</td>\n",
       "      <td>nan</td>\n",
       "      <td>P23458</td>\n",
       "    </tr>\n",
       "    <tr>\n",
       "      <th>142</th>\n",
       "      <td>JAK2</td>\n",
       "      <td>JAK2, JAK2_b</td>\n",
       "      <td>JAK2, Domain2_JAK2</td>\n",
       "      <td>Tyrosine-protein kinase JAK2</td>\n",
       "      <td>TK</td>\n",
       "      <td>Jak, JakB</td>\n",
       "      <td>nan</td>\n",
       "      <td>O60674</td>\n",
       "    </tr>\n",
       "    <tr>\n",
       "      <th>143</th>\n",
       "      <td>JAK3</td>\n",
       "      <td>JAK3_b, JAK3</td>\n",
       "      <td>Domain2_JAK3, JAK3</td>\n",
       "      <td>Tyrosine-protein kinase JAK3</td>\n",
       "      <td>TK</td>\n",
       "      <td>Jak, JakB</td>\n",
       "      <td>nan</td>\n",
       "      <td>P52333</td>\n",
       "    </tr>\n",
       "    <tr>\n",
       "      <th>191</th>\n",
       "      <td>RPS6KA5</td>\n",
       "      <td>MSK1, MSK1_b</td>\n",
       "      <td>Domain2_MSK1, MSK1</td>\n",
       "      <td>Ribosomal protein S6 kinase alpha-5</td>\n",
       "      <td>AGC, CAMK</td>\n",
       "      <td>RSK, RSKb</td>\n",
       "      <td>MSKb, MSK</td>\n",
       "      <td>O75582</td>\n",
       "    </tr>\n",
       "    <tr>\n",
       "      <th>192</th>\n",
       "      <td>RPS6KA4</td>\n",
       "      <td>MSK2_b, MSK2</td>\n",
       "      <td>Domain2_MSK2, MSK2</td>\n",
       "      <td>Ribosomal protein S6 kinase alpha-4</td>\n",
       "      <td>AGC, CAMK</td>\n",
       "      <td>RSK, RSKb</td>\n",
       "      <td>MSKb, MSK</td>\n",
       "      <td>O75676</td>\n",
       "    </tr>\n",
       "    <tr>\n",
       "      <th>268</th>\n",
       "      <td>RPS6KA2</td>\n",
       "      <td>RSK3_b, RSK3</td>\n",
       "      <td>Domain2_RSK1, RSK1</td>\n",
       "      <td>Ribosomal protein S6 kinase alpha-2</td>\n",
       "      <td>AGC, CAMK</td>\n",
       "      <td>RSK, RSKb</td>\n",
       "      <td>RSKb, RSKp90</td>\n",
       "      <td>Q15349</td>\n",
       "    </tr>\n",
       "    <tr>\n",
       "      <th>269</th>\n",
       "      <td>RPS6KA3</td>\n",
       "      <td>RSK2, RSK2_b</td>\n",
       "      <td>RSK2, Domain2_RSK2</td>\n",
       "      <td>Ribosomal protein S6 kinase alpha-3</td>\n",
       "      <td>AGC, CAMK</td>\n",
       "      <td>RSK, RSKb</td>\n",
       "      <td>RSKb, RSKp90</td>\n",
       "      <td>P51812</td>\n",
       "    </tr>\n",
       "    <tr>\n",
       "      <th>270</th>\n",
       "      <td>RPS6KA1</td>\n",
       "      <td>RSK1_b, RSK1</td>\n",
       "      <td>Domain2_RSK3, RSK3</td>\n",
       "      <td>Ribosomal protein S6 kinase alpha-1</td>\n",
       "      <td>AGC, CAMK</td>\n",
       "      <td>RSK, RSKb</td>\n",
       "      <td>RSKb, RSKp90</td>\n",
       "      <td>Q15418</td>\n",
       "    </tr>\n",
       "    <tr>\n",
       "      <th>305</th>\n",
       "      <td>TYK2</td>\n",
       "      <td>TYK2_b, TYK2</td>\n",
       "      <td>Domain2_TYK2, TYK2</td>\n",
       "      <td>Non-receptor tyrosine-protein kinase TYK2</td>\n",
       "      <td>TK</td>\n",
       "      <td>Jak, JakB</td>\n",
       "      <td>nan</td>\n",
       "      <td>P29597</td>\n",
       "    </tr>\n",
       "    <tr>\n",
       "      <th>395</th>\n",
       "      <td>EIF2AK4</td>\n",
       "      <td>GCN2, GCN2_b</td>\n",
       "      <td>Domain2_GCN2, GCN2</td>\n",
       "      <td>Eukaryotic translation initiation factor 2-alp...</td>\n",
       "      <td>Other, STE</td>\n",
       "      <td>PEK, STE-Unique</td>\n",
       "      <td>nan, GCN2</td>\n",
       "      <td>Q9P2K8</td>\n",
       "    </tr>\n",
       "    <tr>\n",
       "      <th>419</th>\n",
       "      <td>RPS6KA6</td>\n",
       "      <td>RSK4_b, RSK4</td>\n",
       "      <td>Domain2_RSK4, RSK4</td>\n",
       "      <td>Ribosomal protein S6 kinase alpha-6</td>\n",
       "      <td>AGC, CAMK</td>\n",
       "      <td>RSK, RSKb</td>\n",
       "      <td>RSKb, RSKp90</td>\n",
       "      <td>Q9UK32</td>\n",
       "    </tr>\n",
       "    <tr>\n",
       "      <th>436</th>\n",
       "      <td>SPEG</td>\n",
       "      <td>SPEG, SPEG_b</td>\n",
       "      <td>Domain2_SPEG, SPEG</td>\n",
       "      <td>Striated muscle preferentially expressed prote...</td>\n",
       "      <td>CAMK</td>\n",
       "      <td>Trio</td>\n",
       "      <td>nan</td>\n",
       "      <td>Q15772</td>\n",
       "    </tr>\n",
       "    <tr>\n",
       "      <th>450</th>\n",
       "      <td>OBSCN</td>\n",
       "      <td>Obscn, Obscn_b</td>\n",
       "      <td>Obscn, Domain2_Obscn</td>\n",
       "      <td>Obscurin</td>\n",
       "      <td>CAMK</td>\n",
       "      <td>Trio</td>\n",
       "      <td>nan</td>\n",
       "      <td>Q5VST9</td>\n",
       "    </tr>\n",
       "  </tbody>\n",
       "</table>\n",
       "</div>"
      ],
      "text/plain": [
       "    HGNC Name           xName          Manning Name  \\\n",
       "141      JAK1    JAK1, JAK1_b    Domain2_JAK1, JAK1   \n",
       "142      JAK2    JAK2, JAK2_b    JAK2, Domain2_JAK2   \n",
       "143      JAK3    JAK3_b, JAK3    Domain2_JAK3, JAK3   \n",
       "191   RPS6KA5    MSK1, MSK1_b    Domain2_MSK1, MSK1   \n",
       "192   RPS6KA4    MSK2_b, MSK2    Domain2_MSK2, MSK2   \n",
       "268   RPS6KA2    RSK3_b, RSK3    Domain2_RSK1, RSK1   \n",
       "269   RPS6KA3    RSK2, RSK2_b    RSK2, Domain2_RSK2   \n",
       "270   RPS6KA1    RSK1_b, RSK1    Domain2_RSK3, RSK3   \n",
       "305      TYK2    TYK2_b, TYK2    Domain2_TYK2, TYK2   \n",
       "395   EIF2AK4    GCN2, GCN2_b    Domain2_GCN2, GCN2   \n",
       "419   RPS6KA6    RSK4_b, RSK4    Domain2_RSK4, RSK4   \n",
       "436      SPEG    SPEG, SPEG_b    Domain2_SPEG, SPEG   \n",
       "450     OBSCN  Obscn, Obscn_b  Obscn, Domain2_Obscn   \n",
       "\n",
       "                                           Kinase Name       Group  \\\n",
       "141                       Tyrosine-protein kinase JAK1          TK   \n",
       "142                       Tyrosine-protein kinase JAK2          TK   \n",
       "143                       Tyrosine-protein kinase JAK3          TK   \n",
       "191                Ribosomal protein S6 kinase alpha-5   AGC, CAMK   \n",
       "192                Ribosomal protein S6 kinase alpha-4   AGC, CAMK   \n",
       "268                Ribosomal protein S6 kinase alpha-2   AGC, CAMK   \n",
       "269                Ribosomal protein S6 kinase alpha-3   AGC, CAMK   \n",
       "270                Ribosomal protein S6 kinase alpha-1   AGC, CAMK   \n",
       "305          Non-receptor tyrosine-protein kinase TYK2          TK   \n",
       "395  Eukaryotic translation initiation factor 2-alp...  Other, STE   \n",
       "419                Ribosomal protein S6 kinase alpha-6   AGC, CAMK   \n",
       "436  Striated muscle preferentially expressed prote...        CAMK   \n",
       "450                                           Obscurin        CAMK   \n",
       "\n",
       "              Family     SubFamily UniprotID  \n",
       "141        Jak, JakB           nan    P23458  \n",
       "142        Jak, JakB           nan    O60674  \n",
       "143        Jak, JakB           nan    P52333  \n",
       "191        RSK, RSKb     MSKb, MSK    O75582  \n",
       "192        RSK, RSKb     MSKb, MSK    O75676  \n",
       "268        RSK, RSKb  RSKb, RSKp90    Q15349  \n",
       "269        RSK, RSKb  RSKb, RSKp90    P51812  \n",
       "270        RSK, RSKb  RSKb, RSKp90    Q15418  \n",
       "305        Jak, JakB           nan    P29597  \n",
       "395  PEK, STE-Unique     nan, GCN2    Q9P2K8  \n",
       "419        RSK, RSKb  RSKb, RSKp90    Q9UK32  \n",
       "436             Trio           nan    Q15772  \n",
       "450             Trio           nan    Q5VST9  "
      ]
     },
     "execution_count": 11,
     "metadata": {},
     "output_type": "execute_result"
    }
   ],
   "source": [
    "from mkt.databases.utils import aggregate_df_by_col_set\n",
    "\n",
    "df_kinhub_agg = aggregate_df_by_col_set(df_kinhub, \"HGNC Name\")\n",
    "\n",
    "df_kinhub_agg.loc[df_kinhub_agg[\"Manning Name\"].apply(lambda x: \"DOMAIN2\" in x.upper()), ]"
   ]
  },
  {
   "cell_type": "markdown",
   "metadata": {},
   "source": [
    "### UniProt"
   ]
  },
  {
   "cell_type": "code",
<<<<<<< HEAD
   "execution_count": 20,
=======
   "execution_count": 12,
>>>>>>> 4d0b4611
   "metadata": {},
   "outputs": [
    {
     "data": {
      "application/vnd.jupyter.widget-view+json": {
<<<<<<< HEAD
       "model_id": "51eec8236e4c466ca3ef6a70a7b2fac3",
=======
       "model_id": "84c1ab6256b948b6a02717725268b175",
>>>>>>> 4d0b4611
       "version_major": 2,
       "version_minor": 0
      },
      "text/plain": [
       "  0%|          | 0/536 [00:00<?, ?it/s]"
      ]
     },
     "metadata": {},
     "output_type": "display_data"
    }
   ],
   "source": [
    "list_uniprot, list_hgnc, list_sequence = [], [], []\n",
    "\n",
    "for index, row in tqdm(df_kinhub.iterrows(), total = df_kinhub.shape[0]):\n",
    "    list_uniprot.append(row[\"UniprotID\"])\n",
    "    list_hgnc.append(row[\"HGNC Name\"])\n",
    "    list_sequence.append(uniprot.UniProtFASTA(row[\"UniprotID\"])._sequence)\n",
    "\n",
    "dict_uniprot = dict(zip([\"uniprot_id\", \"hgnc_name\", \"canonical_sequence\"], \n",
    "                        [list_uniprot, list_hgnc, list_sequence]))\n",
    "\n",
    "df_uniprot = pd.DataFrame.from_dict(dict_uniprot)"
   ]
  },
  {
   "cell_type": "markdown",
   "metadata": {},
   "source": [
    "### Pfam"
   ]
  },
  {
   "cell_type": "code",
<<<<<<< HEAD
   "execution_count": 21,
=======
   "execution_count": 13,
>>>>>>> 4d0b4611
   "metadata": {},
   "outputs": [
    {
     "data": {
      "application/vnd.jupyter.widget-view+json": {
<<<<<<< HEAD
       "model_id": "ba6747201ba84ac3b4a17e8ca245df91",
=======
       "model_id": "94915ebee27b44029bb506352b6d5569",
>>>>>>> 4d0b4611
       "version_major": 2,
       "version_minor": 0
      },
      "text/plain": [
       "  0%|          | 0/536 [00:00<?, ?it/s]"
      ]
     },
     "metadata": {},
     "output_type": "display_data"
    },
    {
     "name": "stderr",
     "output_type": "stream",
     "text": [
      "No PFAM domains found: B5MCJ9...\n"
     ]
    }
   ],
   "source": [
    "df_pfam = pd.DataFrame()\n",
    "for index, row in tqdm(df_kinhub.iterrows(), total = df_kinhub.shape[0]):\n",
    "    df_temp = pfam.Pfam(row[\"UniprotID\"])._pfam\n",
    "    df_pfam = pd.concat([df_pfam, df_temp]).reset_index(drop=True)\n",
    "\n",
    "df_pfam[\"uniprot\"] = df_pfam[\"uniprot\"].str.upper()"
   ]
  },
  {
   "cell_type": "markdown",
   "metadata": {},
   "source": [
    "### KLIFS"
   ]
  },
  {
   "cell_type": "code",
<<<<<<< HEAD
   "execution_count": 22,
=======
   "execution_count": 14,
>>>>>>> 4d0b4611
   "metadata": {},
   "outputs": [
    {
     "data": {
      "application/vnd.jupyter.widget-view+json": {
<<<<<<< HEAD
       "model_id": "ca89de9f777b4f69be913fcabf19aaa0",
=======
       "model_id": "b7312df67d3f4f32b1df0dcc75557ce2",
>>>>>>> 4d0b4611
       "version_major": 2,
       "version_minor": 0
      },
      "text/plain": [
       "  0%|          | 0/536 [00:00<?, ?it/s]"
      ]
     },
     "metadata": {},
     "output_type": "display_data"
    },
    {
     "name": "stderr",
     "output_type": "stream",
     "text": [
      "Error Expected type to be dict for value [400, 'KLIFS error: An unknown kinase name was provided'] to unmarshal to a <class 'abc.Error'>.Was <class 'list'> instead. in query_kinase_info for P78527\n",
      "Error Expected type to be dict for value [400, 'KLIFS error: An unknown kinase name was provided'] to unmarshal to a <class 'abc.Error'>.Was <class 'list'> instead. in query_kinase_info for Q12979\n",
      "Error Expected type to be dict for value [400, 'KLIFS error: An unknown kinase name was provided'] to unmarshal to a <class 'abc.Error'>.Was <class 'list'> instead. in query_kinase_info for B5MCJ9\n",
<<<<<<< HEAD
=======
      "Error Expected type to be dict for value [400, 'KLIFS error: An unknown kinase name was provided'] to unmarshal to a <class 'abc.Error'>.Was <class 'list'> instead. in query_kinase_info for Q6IBK5\n",
>>>>>>> 4d0b4611
      "Error Expected type to be dict for value [400, 'KLIFS error: An unknown kinase name was provided'] to unmarshal to a <class 'abc.Error'>.Was <class 'list'> instead. in query_kinase_info for Q9Y5P4\n",
      "Error Expected type to be dict for value [400, 'KLIFS error: An unknown kinase name was provided'] to unmarshal to a <class 'abc.Error'>.Was <class 'list'> instead. in query_kinase_info for P53004\n",
      "Error Expected type to be dict for value [400, 'KLIFS error: An unknown kinase name was provided'] to unmarshal to a <class 'abc.Error'>.Was <class 'list'> instead. in query_kinase_info for Q9NRL2\n",
      "Error Expected type to be dict for value [400, 'KLIFS error: An unknown kinase name was provided'] to unmarshal to a <class 'abc.Error'>.Was <class 'list'> instead. in query_kinase_info for Q9UIG0\n"
     ]
    }
   ],
   "source": [
    "df_klifs = pd.DataFrame()\n",
    "for _, row in tqdm(df_kinhub.iterrows(), total=df_kinhub.shape[0]):\n",
<<<<<<< HEAD
    "    temp = klifs.KinaseInfo(row[\"UniprotID\"], \"uniprot\")._kinase_info\n",
    "    if temp is not None:\n",
    "        df_temp = pd.DataFrame(temp, index=[0])\n",
=======
    "    temp = klifs.KinaseInfo(row[\"UniprotID\"], \"uniprot\").get_kinase_info()\n",
    "    if temp is not None:\n",
    "        df_temp = pd.DataFrame(temp[0], index=[0])\n",
>>>>>>> 4d0b4611
    "        df_klifs = pd.concat([df_klifs, df_temp]).reset_index(drop=True)"
   ]
  },
  {
   "cell_type": "markdown",
   "metadata": {},
   "source": [
    "### Generating a serializable model using `Pydantic`\n",
    "\n",
    "For more details of the contents of the the `KinaseInfo` object created using see this [notebook](./schema_demo.ipynb). In the final `KinaseInfo` objects, we ingest any annotated kinase from `Kinhub`, `KLIFS`, or `KinCore`."
   ]
  },
  {
   "cell_type": "code",
<<<<<<< HEAD
   "execution_count": 23,
=======
   "execution_count": null,
>>>>>>> 4d0b4611
   "metadata": {},
   "outputs": [
    {
     "name": "stderr",
     "output_type": "stream",
     "text": [
      "  9%|███▋                                       | 49/566 [00:00<00:04, 113.15it/s]"
     ]
    }
   ],
   "source": [
    "from mkt.schema import io_utils\n",
    "\n",
    "dict_kinase = io_utils.deserialize_kinase_dict()"
   ]
  }
 ],
 "metadata": {
  "kernelspec": {
   "display_name": "Python 3 (ipykernel)",
   "language": "python",
   "name": "python3"
  },
  "language_info": {
   "codemirror_mode": {
    "name": "ipython",
    "version": 3
   },
   "file_extension": ".py",
   "mimetype": "text/x-python",
   "name": "python",
   "nbconvert_exporter": "python",
   "pygments_lexer": "ipython3",
   "version": "3.11.9"
  }
 },
 "nbformat": 4,
 "nbformat_minor": 4
}<|MERGE_RESOLUTION|>--- conflicted
+++ resolved
@@ -20,7 +20,6 @@
    "metadata": {},
    "source": [
     "## Use `requests_cache` to minimize number of requests"
-<<<<<<< HEAD
    ]
   },
   {
@@ -32,15 +31,8 @@
     "from os import path\n",
     "\n",
     "from mkt.databases.config import set_request_cache\n",
-    "from mkt.databases.io_utils import get_repo_root"
-   ]
-  },
-  {
-   "cell_type": "code",
-   "execution_count": 2,
-   "metadata": {},
-   "outputs": [],
-   "source": [
+    "from mkt.databases.io_utils import get_repo_root\n",
+    "\n",
     "try:\n",
     "    set_request_cache(path.join(get_repo_root(), \"requests_cache.sqlite\"))\n",
     "except:\n",
@@ -54,56 +46,11 @@
     "## KinHub\n",
     "\n",
     "In this vignette, we will extract a list of human kinases obtained from [KinHub](http://www.kinhub.org/kinases.html) for which we wish to obtain additional protein annotations and extract corresponding mutations from a cBioPortal cohort."
-=======
->>>>>>> 4d0b4611
-   ]
-  },
-  {
-   "cell_type": "code",
-   "execution_count": 3,
-   "metadata": {},
-   "outputs": [],
-   "source": [
-<<<<<<< HEAD
-    "from mkt.databases import scrapers"
-   ]
-  },
-  {
-   "cell_type": "code",
-   "execution_count": 4,
-   "metadata": {},
-   "outputs": [],
-   "source": [
-    "df_kinhub = scrapers.kinhub()"
-=======
-    "from os import path\n",
-    "\n",
-    "from mkt.databases.config import set_request_cache\n",
-    "from mkt.databases.io_utils import get_repo_root\n",
-    "\n",
-    "try:\n",
-    "    set_request_cache(path.join(get_repo_root(), \"requests_cache.sqlite\"))\n",
-    "except:\n",
-    "    set_request_cache(path.join(\".\", \"requests_cache.sqlite\"))"
->>>>>>> 4d0b4611
-   ]
-  },
-  {
-   "cell_type": "markdown",
-   "metadata": {},
-   "source": [
-    "## KinHub\n",
-    "\n",
-    "In this vignette, we will extract a list of human kinases obtained from [KinHub](http://www.kinhub.org/kinases.html) for which we wish to obtain additional protein annotations and extract corresponding mutations from a cBioPortal cohort."
-   ]
-  },
-  {
-   "cell_type": "code",
-<<<<<<< HEAD
-   "execution_count": 5,
-=======
+   ]
+  },
+  {
+   "cell_type": "code",
    "execution_count": 2,
->>>>>>> 4d0b4611
    "metadata": {},
    "outputs": [
     {
@@ -139,149 +86,6 @@
        "  </thead>\n",
        "  <tbody>\n",
        "    <tr>\n",
-<<<<<<< HEAD
-       "      <th>141</th>\n",
-       "      <td>JAK1</td>\n",
-       "      <td>JAK1_b, JAK1</td>\n",
-       "      <td>JAK1, Domain2_JAK1</td>\n",
-       "      <td>Tyrosine-protein kinase JAK1</td>\n",
-       "      <td>TK</td>\n",
-       "      <td>Jak, JakB</td>\n",
-       "      <td>nan</td>\n",
-       "      <td>P23458</td>\n",
-       "    </tr>\n",
-       "    <tr>\n",
-       "      <th>142</th>\n",
-       "      <td>JAK2</td>\n",
-       "      <td>JAK2, JAK2_b</td>\n",
-       "      <td>JAK2, Domain2_JAK2</td>\n",
-       "      <td>Tyrosine-protein kinase JAK2</td>\n",
-       "      <td>TK</td>\n",
-       "      <td>Jak, JakB</td>\n",
-       "      <td>nan</td>\n",
-       "      <td>O60674</td>\n",
-       "    </tr>\n",
-       "    <tr>\n",
-       "      <th>143</th>\n",
-       "      <td>JAK3</td>\n",
-       "      <td>JAK3, JAK3_b</td>\n",
-       "      <td>JAK3, Domain2_JAK3</td>\n",
-       "      <td>Tyrosine-protein kinase JAK3</td>\n",
-       "      <td>TK</td>\n",
-       "      <td>Jak, JakB</td>\n",
-       "      <td>nan</td>\n",
-       "      <td>P52333</td>\n",
-       "    </tr>\n",
-       "    <tr>\n",
-       "      <th>191</th>\n",
-       "      <td>RPS6KA5</td>\n",
-       "      <td>MSK1_b, MSK1</td>\n",
-       "      <td>Domain2_MSK1, MSK1</td>\n",
-       "      <td>Ribosomal protein S6 kinase alpha-5</td>\n",
-       "      <td>CAMK, AGC</td>\n",
-       "      <td>RSKb, RSK</td>\n",
-       "      <td>MSK, MSKb</td>\n",
-       "      <td>O75582</td>\n",
-       "    </tr>\n",
-       "    <tr>\n",
-       "      <th>192</th>\n",
-       "      <td>RPS6KA4</td>\n",
-       "      <td>MSK2_b, MSK2</td>\n",
-       "      <td>Domain2_MSK2, MSK2</td>\n",
-       "      <td>Ribosomal protein S6 kinase alpha-4</td>\n",
-       "      <td>CAMK, AGC</td>\n",
-       "      <td>RSKb, RSK</td>\n",
-       "      <td>MSK, MSKb</td>\n",
-       "      <td>O75676</td>\n",
-       "    </tr>\n",
-       "    <tr>\n",
-       "      <th>268</th>\n",
-       "      <td>RPS6KA2</td>\n",
-       "      <td>RSK3, RSK3_b</td>\n",
-       "      <td>Domain2_RSK1, RSK1</td>\n",
-       "      <td>Ribosomal protein S6 kinase alpha-2</td>\n",
-       "      <td>CAMK, AGC</td>\n",
-       "      <td>RSKb, RSK</td>\n",
-       "      <td>RSKb, RSKp90</td>\n",
-       "      <td>Q15349</td>\n",
-       "    </tr>\n",
-       "    <tr>\n",
-       "      <th>269</th>\n",
-       "      <td>RPS6KA3</td>\n",
-       "      <td>RSK2_b, RSK2</td>\n",
-       "      <td>Domain2_RSK2, RSK2</td>\n",
-       "      <td>Ribosomal protein S6 kinase alpha-3</td>\n",
-       "      <td>CAMK, AGC</td>\n",
-       "      <td>RSKb, RSK</td>\n",
-       "      <td>RSKb, RSKp90</td>\n",
-       "      <td>P51812</td>\n",
-       "    </tr>\n",
-       "    <tr>\n",
-       "      <th>270</th>\n",
-       "      <td>RPS6KA1</td>\n",
-       "      <td>RSK1_b, RSK1</td>\n",
-       "      <td>RSK3, Domain2_RSK3</td>\n",
-       "      <td>Ribosomal protein S6 kinase alpha-1</td>\n",
-       "      <td>CAMK, AGC</td>\n",
-       "      <td>RSKb, RSK</td>\n",
-       "      <td>RSKb, RSKp90</td>\n",
-       "      <td>Q15418</td>\n",
-       "    </tr>\n",
-       "    <tr>\n",
-       "      <th>305</th>\n",
-       "      <td>TYK2</td>\n",
-       "      <td>TYK2, TYK2_b</td>\n",
-       "      <td>TYK2, Domain2_TYK2</td>\n",
-       "      <td>Non-receptor tyrosine-protein kinase TYK2</td>\n",
-       "      <td>TK</td>\n",
-       "      <td>Jak, JakB</td>\n",
-       "      <td>nan</td>\n",
-       "      <td>P29597</td>\n",
-       "    </tr>\n",
-       "    <tr>\n",
-       "      <th>395</th>\n",
-       "      <td>EIF2AK4</td>\n",
-       "      <td>GCN2_b, GCN2</td>\n",
-       "      <td>GCN2, Domain2_GCN2</td>\n",
-       "      <td>Eukaryotic translation initiation factor 2-alp...</td>\n",
-       "      <td>Other, STE</td>\n",
-       "      <td>STE-Unique, PEK</td>\n",
-       "      <td>GCN2, nan</td>\n",
-       "      <td>Q9P2K8</td>\n",
-       "    </tr>\n",
-       "    <tr>\n",
-       "      <th>419</th>\n",
-       "      <td>RPS6KA6</td>\n",
-       "      <td>RSK4, RSK4_b</td>\n",
-       "      <td>Domain2_RSK4, RSK4</td>\n",
-       "      <td>Ribosomal protein S6 kinase alpha-6</td>\n",
-       "      <td>CAMK, AGC</td>\n",
-       "      <td>RSKb, RSK</td>\n",
-       "      <td>RSKb, RSKp90</td>\n",
-       "      <td>Q9UK32</td>\n",
-       "    </tr>\n",
-       "    <tr>\n",
-       "      <th>436</th>\n",
-       "      <td>SPEG</td>\n",
-       "      <td>SPEG_b, SPEG</td>\n",
-       "      <td>SPEG, Domain2_SPEG</td>\n",
-       "      <td>Striated muscle preferentially expressed prote...</td>\n",
-       "      <td>CAMK</td>\n",
-       "      <td>Trio</td>\n",
-       "      <td>nan</td>\n",
-       "      <td>Q15772</td>\n",
-       "    </tr>\n",
-       "    <tr>\n",
-       "      <th>450</th>\n",
-       "      <td>OBSCN</td>\n",
-       "      <td>Obscn_b, Obscn</td>\n",
-       "      <td>Domain2_Obscn, Obscn</td>\n",
-       "      <td>Obscurin</td>\n",
-       "      <td>CAMK</td>\n",
-       "      <td>Trio</td>\n",
-       "      <td>nan</td>\n",
-       "      <td>Q5VST9</td>\n",
-=======
        "      <th>0</th>\n",
        "      <td>ABL1</td>\n",
        "      <td>ABL</td>\n",
@@ -335,62 +139,12 @@
        "      <td>ABC1</td>\n",
        "      <td>ABC1-A</td>\n",
        "      <td>Q96D53</td>\n",
->>>>>>> 4d0b4611
        "    </tr>\n",
        "  </tbody>\n",
        "</table>\n",
        "</div>"
       ],
       "text/plain": [
-<<<<<<< HEAD
-       "    HGNC Name           xName          Manning Name  \\\n",
-       "141      JAK1    JAK1_b, JAK1    JAK1, Domain2_JAK1   \n",
-       "142      JAK2    JAK2, JAK2_b    JAK2, Domain2_JAK2   \n",
-       "143      JAK3    JAK3, JAK3_b    JAK3, Domain2_JAK3   \n",
-       "191   RPS6KA5    MSK1_b, MSK1    Domain2_MSK1, MSK1   \n",
-       "192   RPS6KA4    MSK2_b, MSK2    Domain2_MSK2, MSK2   \n",
-       "268   RPS6KA2    RSK3, RSK3_b    Domain2_RSK1, RSK1   \n",
-       "269   RPS6KA3    RSK2_b, RSK2    Domain2_RSK2, RSK2   \n",
-       "270   RPS6KA1    RSK1_b, RSK1    RSK3, Domain2_RSK3   \n",
-       "305      TYK2    TYK2, TYK2_b    TYK2, Domain2_TYK2   \n",
-       "395   EIF2AK4    GCN2_b, GCN2    GCN2, Domain2_GCN2   \n",
-       "419   RPS6KA6    RSK4, RSK4_b    Domain2_RSK4, RSK4   \n",
-       "436      SPEG    SPEG_b, SPEG    SPEG, Domain2_SPEG   \n",
-       "450     OBSCN  Obscn_b, Obscn  Domain2_Obscn, Obscn   \n",
-       "\n",
-       "                                           Kinase Name       Group  \\\n",
-       "141                       Tyrosine-protein kinase JAK1          TK   \n",
-       "142                       Tyrosine-protein kinase JAK2          TK   \n",
-       "143                       Tyrosine-protein kinase JAK3          TK   \n",
-       "191                Ribosomal protein S6 kinase alpha-5   CAMK, AGC   \n",
-       "192                Ribosomal protein S6 kinase alpha-4   CAMK, AGC   \n",
-       "268                Ribosomal protein S6 kinase alpha-2   CAMK, AGC   \n",
-       "269                Ribosomal protein S6 kinase alpha-3   CAMK, AGC   \n",
-       "270                Ribosomal protein S6 kinase alpha-1   CAMK, AGC   \n",
-       "305          Non-receptor tyrosine-protein kinase TYK2          TK   \n",
-       "395  Eukaryotic translation initiation factor 2-alp...  Other, STE   \n",
-       "419                Ribosomal protein S6 kinase alpha-6   CAMK, AGC   \n",
-       "436  Striated muscle preferentially expressed prote...        CAMK   \n",
-       "450                                           Obscurin        CAMK   \n",
-       "\n",
-       "              Family     SubFamily UniprotID  \n",
-       "141        Jak, JakB           nan    P23458  \n",
-       "142        Jak, JakB           nan    O60674  \n",
-       "143        Jak, JakB           nan    P52333  \n",
-       "191        RSKb, RSK     MSK, MSKb    O75582  \n",
-       "192        RSKb, RSK     MSK, MSKb    O75676  \n",
-       "268        RSKb, RSK  RSKb, RSKp90    Q15349  \n",
-       "269        RSKb, RSK  RSKb, RSKp90    P51812  \n",
-       "270        RSKb, RSK  RSKb, RSKp90    Q15418  \n",
-       "305        Jak, JakB           nan    P29597  \n",
-       "395  STE-Unique, PEK     GCN2, nan    Q9P2K8  \n",
-       "419        RSKb, RSK  RSKb, RSKp90    Q9UK32  \n",
-       "436             Trio           nan    Q15772  \n",
-       "450             Trio           nan    Q5VST9  "
-      ]
-     },
-     "execution_count": 5,
-=======
        "    xName Manning Name HGNC Name  \\\n",
        "0    ABL1          ABL      ABL1   \n",
        "1     ACK          ACK      TNK2   \n",
@@ -414,7 +168,6 @@
       ]
      },
      "execution_count": 2,
->>>>>>> 4d0b4611
      "metadata": {},
      "output_type": "execute_result"
     }
@@ -436,20 +189,7 @@
   },
   {
    "cell_type": "code",
-<<<<<<< HEAD
-   "execution_count": 6,
-   "metadata": {},
-   "outputs": [],
-   "source": [
-    "from mkt.databases import uniprot"
-   ]
-  },
-  {
-   "cell_type": "code",
-   "execution_count": 7,
-=======
    "execution_count": 3,
->>>>>>> 4d0b4611
    "metadata": {},
    "outputs": [
     {
@@ -458,21 +198,14 @@
        "'MLEICLKLVGCKSKKGLSSSSSCYLEEALQRPVASDFEPQGLSEAARWNSKENLLAGPSENDPNLFVALYDFVASGDNTLSITKGEKLRVLGYNHNGEWCEAQTKNGQGWVPSNYITPVNSLEKHSWYHGPVSRNAAEYLLSSGINGSFLVRESESSPGQRSISLRYEGRVYHYRINTASDGKLYVSSESRFNTLAELVHHHSTVADGLITTLHYPAPKRNKPTVYGVSPNYDKWEMERTDITMKHKLGGGQYGEVYEGVWKKYSLTVAVKTLKEDTMEVEEFLKEAAVMKEIKHPNLVQLLGVCTREPPFYIITEFMTYGNLLDYLRECNRQEVNAVVLLYMATQISSAMEYLEKKNFIHRDLAARNCLVGENHLVKVADFGLSRLMTGDTYTAHAGAKFPIKWTAPESLAYNKFSIKSDVWAFGVLLWEIATYGMSPYPGIDLSQVYELLEKDYRMERPEGCPEKVYELMRACWQWNPSDRPSFAEIHQAFETMFQESSISDEVEKELGKQGVRGAVSTLLQAPELPTKTRTSRRAAEHRDTTDVPEMPHSKGQGESDPLDHEPAVSPLLPRKERGPPEGGLNEDERLLPKDKKTNLFSALIKKKKKTAPTPPKRSSSFREMDGQPERRGAGEEEGRDISNGALAFTPLDTADPAKSPKPSNGAGVPNGALRESGGSGFRSPHLWKKSSTLTSSRLATGEEEGGGSSSKRFLRSCSASCVPHGAKDTEWRSVTLPRDLQSTGRQFDSSTFGGHKSEKPALPRKRAGENRSDQVTRGTVTPPPRLVKKNEEAADEVFKDIMESSPGSSPPNLTPKPLRRQVTVAPASGLPHKEEAGKGSALGTPAAAEPVTPTSKAGSGAPGGTSKGPAEESRVRRHKHSSESPGRDKGKLSRLKPAPPPPPAASAGKAGGKPSQSPSQEAAGEAVLGAKTKATSLVDAVNSDAAKPSQPGEGLKKPVLPATPKPQSAKPSGTPISPAPVPSTLPSASSALAGDQPSSTAFIPLISTRVSLRKTRQPPERIASGAITKGVVLDSTEALCLAISRNSEQMASHSAVLEAGKNLYTFCVSYVDSIQQMRNKFAFREAINKLENNLRELQICPATAGSGPAATQDFSKLLSSVKEISDIVQR'"
       ]
      },
-<<<<<<< HEAD
-     "execution_count": 7,
-=======
      "execution_count": 3,
->>>>>>> 4d0b4611
      "metadata": {},
      "output_type": "execute_result"
     }
    ],
    "source": [
-<<<<<<< HEAD
-=======
     "from mkt.databases import uniprot\n",
     "\n",
->>>>>>> 4d0b4611
     "uniprot.UniProtFASTA(df_kinhub[\"UniprotID\"][0])._sequence"
    ]
   },
@@ -485,20 +218,7 @@
   },
   {
    "cell_type": "code",
-<<<<<<< HEAD
-   "execution_count": 8,
-   "metadata": {},
-   "outputs": [],
-   "source": [
-    "from mkt.databases import pfam"
-   ]
-  },
-  {
-   "cell_type": "code",
-   "execution_count": 9,
-=======
    "execution_count": 4,
->>>>>>> 4d0b4611
    "metadata": {},
    "outputs": [
     {
@@ -657,11 +377,7 @@
        "3  CONTINUOUS           False  PF08919  3.500000e-28  "
       ]
      },
-<<<<<<< HEAD
-     "execution_count": 9,
-=======
      "execution_count": 4,
->>>>>>> 4d0b4611
      "metadata": {},
      "output_type": "execute_result"
     }
@@ -688,20 +404,7 @@
   },
   {
    "cell_type": "code",
-<<<<<<< HEAD
-   "execution_count": 10,
-   "metadata": {},
-   "outputs": [],
-   "source": [
-    "from mkt.databases import hgnc"
-   ]
-  },
-  {
-   "cell_type": "code",
-   "execution_count": 11,
-=======
    "execution_count": 5,
->>>>>>> 4d0b4611
    "metadata": {},
    "outputs": [
     {
@@ -710,11 +413,7 @@
        "'P31749'"
       ]
      },
-<<<<<<< HEAD
-     "execution_count": 11,
-=======
      "execution_count": 5,
->>>>>>> 4d0b4611
      "metadata": {},
      "output_type": "execute_result"
     }
@@ -741,69 +440,6 @@
   },
   {
    "cell_type": "code",
-<<<<<<< HEAD
-   "execution_count": 12,
-   "metadata": {},
-   "outputs": [],
-   "source": [
-    "from mkt.databases import klifs"
-   ]
-  },
-  {
-   "cell_type": "code",
-   "execution_count": 13,
-   "metadata": {},
-   "outputs": [
-    {
-     "data": {
-      "text/plain": [
-       "{'family': 'Akt',\n",
-       " 'full_name': 'v-akt murine thymoma viral oncogene homolog 1',\n",
-       " 'gene_name': 'AKT1',\n",
-       " 'group': 'AGC',\n",
-       " 'iuphar': 1479,\n",
-       " 'kinase_ID': 1,\n",
-       " 'name': 'AKT1',\n",
-       " 'pocket': 'KLLGKGTFGKVILYAMKILHTLTENRVLQNSRPFLTALKYSCFVMEYANGGELFFHLSRLHSEKNVVYRDLKLENLMLITDFGLC',\n",
-       " 'species': 'Human',\n",
-       " 'subfamily': '',\n",
-       " 'uniprot': 'P31749'}"
-      ]
-     },
-     "execution_count": 13,
-     "metadata": {},
-     "output_type": "execute_result"
-    }
-   ],
-   "source": [
-    "klifs.KinaseInfo(search_term=\"Akt1\")._kinase_info"
-   ]
-  },
-  {
-   "cell_type": "code",
-   "execution_count": 14,
-   "metadata": {},
-   "outputs": [
-    {
-     "data": {
-      "text/plain": [
-       "{'family': 'Akt',\n",
-       " 'full_name': 'v-akt murine thymoma viral oncogene homolog 1',\n",
-       " 'gene_name': 'AKT1',\n",
-       " 'group': 'AGC',\n",
-       " 'iuphar': 1479,\n",
-       " 'kinase_ID': 1,\n",
-       " 'name': 'AKT1',\n",
-       " 'pocket': 'KLLGKGTFGKVILYAMKILHTLTENRVLQNSRPFLTALKYSCFVMEYANGGELFFHLSRLHSEKNVVYRDLKLENLMLITDFGLC',\n",
-       " 'species': 'Human',\n",
-       " 'subfamily': '',\n",
-       " 'uniprot': 'P31749'}"
-      ]
-     },
-     "execution_count": 14,
-     "metadata": {},
-     "output_type": "execute_result"
-=======
    "execution_count": 6,
    "metadata": {},
    "outputs": [
@@ -814,7 +450,6 @@
       "[{'kinase_ID': 1, 'name': 'AKT1', 'gene_name': 'AKT1', 'family': 'Akt', 'group': 'AGC', 'subfamily': '', 'species': 'Human', 'full_name': 'v-akt murine thymoma viral oncogene homolog 1', 'uniprot': 'P31749', 'iuphar': 1479, 'pocket': 'KLLGKGTFGKVILYAMKILHTLTENRVLQNSRPFLTALKYSCFVMEYANGGELFFHLSRLHSEKNVVYRDLKLENLMLITDFGLC'}]\n",
       "[{'kinase_ID': 1, 'name': 'AKT1', 'gene_name': 'AKT1', 'family': 'Akt', 'group': 'AGC', 'subfamily': '', 'species': 'Human', 'full_name': 'v-akt murine thymoma viral oncogene homolog 1', 'uniprot': 'P31749', 'iuphar': 1479, 'pocket': 'KLLGKGTFGKVILYAMKILHTLTENRVLQNSRPFLTALKYSCFVMEYANGGELFFHLSRLHSEKNVVYRDLKLENLMLITDFGLC'}]\n"
      ]
->>>>>>> 4d0b4611
     }
    ],
    "source": [
@@ -834,11 +469,7 @@
   },
   {
    "cell_type": "code",
-<<<<<<< HEAD
-   "execution_count": 15,
-=======
    "execution_count": 7,
->>>>>>> 4d0b4611
    "metadata": {},
    "outputs": [],
    "source": [
@@ -856,21 +487,7 @@
   },
   {
    "cell_type": "code",
-<<<<<<< HEAD
-   "execution_count": 16,
-   "metadata": {},
-   "outputs": [],
-   "source": [
-    "os.environ[\"CBIOPORTAL_INSTANCE\"] = \"www.cbioportal.org\"\n",
-    "os.environ[\"OUTPUT_DIR\"] = \".\""
-   ]
-  },
-  {
-   "cell_type": "code",
-   "execution_count": 17,
-=======
    "execution_count": 8,
->>>>>>> 4d0b4611
    "metadata": {},
    "outputs": [
     {
@@ -932,11 +549,7 @@
        "Name: 1032, dtype: object"
       ]
      },
-<<<<<<< HEAD
-     "execution_count": 17,
-=======
      "execution_count": 8,
->>>>>>> 4d0b4611
      "metadata": {},
      "output_type": "execute_result"
     }
@@ -959,11 +572,7 @@
   },
   {
    "cell_type": "code",
-<<<<<<< HEAD
-   "execution_count": 18,
-=======
    "execution_count": 9,
->>>>>>> 4d0b4611
    "metadata": {},
    "outputs": [
     {
@@ -972,21 +581,13 @@
        "'Q'"
       ]
      },
-<<<<<<< HEAD
-     "execution_count": 18,
-=======
      "execution_count": 9,
->>>>>>> 4d0b4611
      "metadata": {},
      "output_type": "execute_result"
     }
    ],
    "source": [
-<<<<<<< HEAD
-    "uniprot.UniProtFASTA(\"P31749\")._sequence[17-1]"
-=======
     "uniprot.UniProtFASTA(\"P31749\")._sequence[79-1]"
->>>>>>> 4d0b4611
    ]
   },
   {
@@ -1005,11 +606,7 @@
   },
   {
    "cell_type": "code",
-<<<<<<< HEAD
-   "execution_count": 19,
-=======
    "execution_count": 10,
->>>>>>> 4d0b4611
    "metadata": {},
    "outputs": [],
    "source": [
@@ -1283,21 +880,13 @@
   },
   {
    "cell_type": "code",
-<<<<<<< HEAD
-   "execution_count": 20,
-=======
    "execution_count": 12,
->>>>>>> 4d0b4611
    "metadata": {},
    "outputs": [
     {
      "data": {
       "application/vnd.jupyter.widget-view+json": {
-<<<<<<< HEAD
-       "model_id": "51eec8236e4c466ca3ef6a70a7b2fac3",
-=======
        "model_id": "84c1ab6256b948b6a02717725268b175",
->>>>>>> 4d0b4611
        "version_major": 2,
        "version_minor": 0
       },
@@ -1332,21 +921,13 @@
   },
   {
    "cell_type": "code",
-<<<<<<< HEAD
-   "execution_count": 21,
-=======
    "execution_count": 13,
->>>>>>> 4d0b4611
    "metadata": {},
    "outputs": [
     {
      "data": {
       "application/vnd.jupyter.widget-view+json": {
-<<<<<<< HEAD
-       "model_id": "ba6747201ba84ac3b4a17e8ca245df91",
-=======
        "model_id": "94915ebee27b44029bb506352b6d5569",
->>>>>>> 4d0b4611
        "version_major": 2,
        "version_minor": 0
       },
@@ -1383,21 +964,13 @@
   },
   {
    "cell_type": "code",
-<<<<<<< HEAD
-   "execution_count": 22,
-=======
    "execution_count": 14,
->>>>>>> 4d0b4611
    "metadata": {},
    "outputs": [
     {
      "data": {
       "application/vnd.jupyter.widget-view+json": {
-<<<<<<< HEAD
-       "model_id": "ca89de9f777b4f69be913fcabf19aaa0",
-=======
        "model_id": "b7312df67d3f4f32b1df0dcc75557ce2",
->>>>>>> 4d0b4611
        "version_major": 2,
        "version_minor": 0
       },
@@ -1415,10 +988,7 @@
       "Error Expected type to be dict for value [400, 'KLIFS error: An unknown kinase name was provided'] to unmarshal to a <class 'abc.Error'>.Was <class 'list'> instead. in query_kinase_info for P78527\n",
       "Error Expected type to be dict for value [400, 'KLIFS error: An unknown kinase name was provided'] to unmarshal to a <class 'abc.Error'>.Was <class 'list'> instead. in query_kinase_info for Q12979\n",
       "Error Expected type to be dict for value [400, 'KLIFS error: An unknown kinase name was provided'] to unmarshal to a <class 'abc.Error'>.Was <class 'list'> instead. in query_kinase_info for B5MCJ9\n",
-<<<<<<< HEAD
-=======
       "Error Expected type to be dict for value [400, 'KLIFS error: An unknown kinase name was provided'] to unmarshal to a <class 'abc.Error'>.Was <class 'list'> instead. in query_kinase_info for Q6IBK5\n",
->>>>>>> 4d0b4611
       "Error Expected type to be dict for value [400, 'KLIFS error: An unknown kinase name was provided'] to unmarshal to a <class 'abc.Error'>.Was <class 'list'> instead. in query_kinase_info for Q9Y5P4\n",
       "Error Expected type to be dict for value [400, 'KLIFS error: An unknown kinase name was provided'] to unmarshal to a <class 'abc.Error'>.Was <class 'list'> instead. in query_kinase_info for P53004\n",
       "Error Expected type to be dict for value [400, 'KLIFS error: An unknown kinase name was provided'] to unmarshal to a <class 'abc.Error'>.Was <class 'list'> instead. in query_kinase_info for Q9NRL2\n",
@@ -1429,15 +999,9 @@
    "source": [
     "df_klifs = pd.DataFrame()\n",
     "for _, row in tqdm(df_kinhub.iterrows(), total=df_kinhub.shape[0]):\n",
-<<<<<<< HEAD
-    "    temp = klifs.KinaseInfo(row[\"UniprotID\"], \"uniprot\")._kinase_info\n",
-    "    if temp is not None:\n",
-    "        df_temp = pd.DataFrame(temp, index=[0])\n",
-=======
     "    temp = klifs.KinaseInfo(row[\"UniprotID\"], \"uniprot\").get_kinase_info()\n",
     "    if temp is not None:\n",
     "        df_temp = pd.DataFrame(temp[0], index=[0])\n",
->>>>>>> 4d0b4611
     "        df_klifs = pd.concat([df_klifs, df_temp]).reset_index(drop=True)"
    ]
   },
@@ -1452,11 +1016,7 @@
   },
   {
    "cell_type": "code",
-<<<<<<< HEAD
-   "execution_count": 23,
-=======
    "execution_count": null,
->>>>>>> 4d0b4611
    "metadata": {},
    "outputs": [
     {
