--- conflicted
+++ resolved
@@ -52,10 +52,6 @@
         shell: bash -l {0}
         run: |
           set -e
-<<<<<<< HEAD
-          # pytest -n auto --durations=10 -v --cov-report=xml --cov-report=term --color=yes \
-=======
->>>>>>> f5a794a3
           pytest \
             -v \
             --cov-report=xml \
