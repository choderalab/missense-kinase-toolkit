--- conflicted
+++ resolved
@@ -9,21 +9,12 @@
 flags:
   schema:
     paths:
-<<<<<<< HEAD
-      - missense_kinase_toolkit/schema/mkt/schema
-    # carryforward: true
-  databases:
-    paths:
-      - missense_kinase_toolkit/schema/mkt/databases
-    # carryforward: true
-=======
       - missense_kinase_toolkit/schema
     carryforward: true
   databases:
     paths:
       - missense_kinase_toolkit/databases
     carryforward: true
->>>>>>> f5a794a3
 
 comment:
   layout: "header, flags"
@@ -35,8 +26,4 @@
 
 ignore:
       # NCBI currently down
-<<<<<<< HEAD
-      - missense_kinase_toolkit/schema/mkt/database/ncbi.py
-=======
-      - missense_kinase_toolkit/databases/mkt/databases/ncbi.py
->>>>>>> f5a794a3
+      - missense_kinase_toolkit/databases/mkt/databases/ncbi.py