--- conflicted
+++ resolved
@@ -237,56 +237,6 @@
 """dict[str, str]: Mapping KLIFS pocket region to color"""
 
 
-<<<<<<< HEAD
-=======
-@dataclass
-class KLIFSPocket:
-    """Dataclass to hold KLIFS pocket alignment information per kinase.
-
-    Parameters
-    ----------
-    uniprotID : str
-        UniProt ID
-    hgncName : str
-        HGNC name
-    uniprotSeq : str
-        UniProt canonical sequence
-    klifsSeq : str
-        KLIFS pocket sequence
-    list_klifs_region_start : list[str]
-        Start region of KLIFS pocket
-    list_klifs_region_end : list[str]
-        End region of KLIFS pocket; end region will be the same as start region
-            if no concatenation necessary to find a single exact match
-    klifs_substring : str
-        Substring of KLIFS pocket that maps to indices for the region(s) provided
-    klifs_substring_narm : str
-        Substring of KLIFS pocket without gaps (i.e., "-" removed)
-    len_substring_idx : int
-        Length of list of indices in UniProt sequence where KLIFS region starts (i.e., len(list_substring_idx))
-    substring_idx : int | None
-        Index in UniProt sequence where KLIFS region starts
-
-    Attributes
-    ----------
-
-    """
-    uniprotID                   :   str
-    hgncName                    :   str
-    uniprotSeq                  :   str
-    klifsSeq                    :   str
-    list_klifs_region_start     :   list[str]
-    list_klifs_region_end       :   list[str]
-    list_klifs_substring        :   list[str]
-    list_substring_idxs         :   list[list[int]]
-
-    def remove_klifs_gaps(self):
-        list_substring_klifs_narm = [remove_gaps_from_klifs(substring_klifs) \
-                                     for substring_klifs in self.list_klifs_substring]
-        return list_substring_klifs_narm
-
-
->>>>>>> 64a7f5c1
 def remove_gaps_from_klifs(
     klifs_string: str
 ) -> str:
@@ -353,11 +303,6 @@
     -------
     substring_klifs : str
         Substring of KLIFS pocket that maps to indices for the region(s) provided
-<<<<<<< HEAD
-=======
-    substring_klifs_narm : str
-        Substring of KLIFS pocket without gaps (i.e., "-" removed)
->>>>>>> 64a7f5c1
     list_substring_idx : list[int] | None
         List of indices in UniProt sequence where KLIFS region starts
 
@@ -368,8 +313,6 @@
         list_idx = None
     else:
         list_idx = return_idx_of_substring_in_superstring(str_uniprot, substring_klifs_narm)
-
-<<<<<<< HEAD
     return substring_klifs, list_idx
 
 
@@ -379,26 +322,12 @@
     string_uniprot: str,
     string_klifs: str,
 ) -> dict[str, list[str | list[int] | None]]:
-=======
-    return substring_klifs, substring_klifs_narm, list_idx
-
-
-#TODO: convert output to named tuple or dataclass instead
-def iterate_klifs_alignment(
-    klifs_index: int,
-    string_uniprot: str,
-    string_klifs: str,
-) -> list[int] | None:
->>>>>>> 64a7f5c1
     """ Align KLIFS region to UniProt canonical Uniprot sequence.
 
     Parameters
     ----------
-<<<<<<< HEAD
-=======
     klifs_index : int
         Index of KLIFS region (e.g. "I") in keys of dict_klifs
->>>>>>> 64a7f5c1
     string_uniprot : str
         UniProt canonical sequence
     string_klifs : str
@@ -406,7 +335,6 @@
 
     Returns
     -------
-<<<<<<< HEAD
     dict_out : dict[str, list[str | list[int] | None]]
         Dictionary with keys (match part of KLIFSPocket object):
             list_klifs_region : list[str]
@@ -435,59 +363,11 @@
             dict_klifs[klifs_region_end]["end"]
 
         str_klifs, list_substring_idx = align_klifs_pocket_to_uniprot_seq(
-=======
-    dict_out : dict[str, str | int | None]
-        Dictionary with keys:
-        klifs_region_start : str
-            Start region of KLIFS pocket
-        klifs_region_end : str
-            End region of KLIFS pocket; end region will be the same as start region
-                if no concatenation necessary to find a single exact match
-        klifs_substring : str
-            Substring of KLIFS pocket that maps to indices for the region(s) provided
-        klifs_substring_narm : str
-            Substring of KLIFS pocket without gaps (i.e., "-" removed)
-        len_substring_idx : int
-            Length of list of indices in UniProt sequence where KLIFS region starts (i.e., len(list_substring_idx))
-        substring_idx : int | None
-            Index in UniProt sequence where KLIFS region starts
-
-    """
-    # dict_klifs = convert_pocket_region_list_to_dict(LIST_POCKET_KLIFS_REGIONS)
-    dict_klifs = DICT_POCKET_KLIFS_REGIONS
-    list_klifs = list(dict_klifs.keys())
-
-    klifs_region_start, klifs_region_end = list_klifs[klifs_index], list_klifs[klifs_index]
-    klifs_idx_start, klifs_idx_end = dict_klifs[klifs_region_start]["start"]-1, dict_klifs[klifs_region_end]["end"]
-
-    str_klifs, str_klifs_narm, list_substring_idx = align_klifs_pocket_to_uniprot_seq(
-        idx_start   =   klifs_idx_start,
-        idx_end     =   klifs_idx_end,
-        str_uniprot =   string_uniprot,
-        str_klifs   =   string_klifs,
-    )
-    if list_substring_idx is None:
-        substring_idx = None
-
-    #TODO: analyze KLIFS PDB structures to determine contiguous regions
-    if len(list_substring_idx) > 1:
-        # if not last KLIFs region concatenate with susbequent regions
-        if klifs_index + 1 < len(list_klifs):
-            klifs_region_end = list_klifs[klifs_index + 1]
-            klifs_idx_end = dict_klifs[klifs_region_end]["end"]
-        # if last KLIFs region concatenate with previous region
-        else:
-            klifs_region_start = list_klifs[klifs_index - 1]
-            klifs_idx_start = dict_klifs[klifs_region_start]["start"]
-        klifs_idx_start, klifs_idx_end = dict_klifs[klifs_region_start]["start"]-1, dict_klifs[klifs_region_end]["end"]
-        str_klifs, str_klifs_narm, list_substring_idx = align_klifs_pocket_to_uniprot_seq(
->>>>>>> 64a7f5c1
             idx_start   =   klifs_idx_start,
             idx_end     =   klifs_idx_end,
             str_uniprot =   string_uniprot,
             str_klifs   =   string_klifs,
         )
-<<<<<<< HEAD
         list_klifs_substr_actual.append(str_klifs)
 
         # will no longer extract a single index here so can process elsewhere
@@ -545,36 +425,6 @@
 
 
 class KLIFS(SwaggerAPIClient):
-=======
-        if len(list_substring_idx) != 1:
-            substring_idx = np.nan
-
-        else:
-            substring_idx = list_substring_idx[0]
-    else:
-        try:
-            substring_idx = list_substring_idx[0]
-        except:
-            substring_idx = np.nan
-
-    #TODO "b.l" algorithm since non-contiguous
-    dict_out = {
-        "klifs_region_start"        :       klifs_region_start,
-        "klifs_region_end"          :       klifs_region_end,
-        "klifs_substring"           :       str_klifs,
-        "klifs_substring_narm"      :       str_klifs_narm,
-        "len_substring_idx"         :       len(list_substring_idx),
-        "substring_idx"             :       substring_idx,
-    }
-
-    # is this strictly necessary?
-    # KLIFSPocketInfo = KLIFSPocket(dict_out)
-
-    return dict_out
-
-
-class KLIFS():
->>>>>>> 64a7f5c1
     """Class to interact with the KLIFS API."""
     def __init__(self):
         """Initialize KLIFS Class object.
