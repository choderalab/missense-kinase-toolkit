--- conflicted
+++ resolved
@@ -11,20 +11,12 @@
 # from biotite.structure.io.pdbx import CIFFile
 from Bio.PDB.MMCIF2Dict import MMCIF2Dict
 from mkt.databases.aligners import Kincore2UniProtAligner
-<<<<<<< HEAD
-from mkt.databases.io_utils import get_repo_root
-=======
->>>>>>> f5a794a3
 from mkt.databases.utils import (
     flatten_iterables_in_iterable,
     split_on_first_only,
     try_except_split_concat_str,
 )
-<<<<<<< HEAD
-from mkt.schema.io_utils import extract_tarfiles
-=======
 from mkt.schema.io_utils import extract_tarfiles, get_repo_root, untar_files_in_memory
->>>>>>> f5a794a3
 from mkt.schema.kinase_schema import KinCore, KinCoreCIF, KinCoreFASTA
 from tqdm import tqdm
 
