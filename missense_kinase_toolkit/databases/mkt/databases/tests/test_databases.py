import pytest


class TestDatabases:
    def test_missense_kinase_toolkit_database_imported(self):
        """Test if module is imported."""
        import sys

        import mkt.databases  # noqa F401

        assert "mkt.databases" in sys.modules

    def test_config(self):
        from mkt.databases import config

        # test that the function to set the output directory works
        with pytest.raises(SystemExit) as sample:
            config.get_output_dir()
        assert sample.type == SystemExit
        assert sample.value.code == 1
        config.set_output_dir("test")
        assert config.get_output_dir() == "test"

        # test that the function to set the request cache works
        assert config.maybe_get_request_cache() is None
        config.set_request_cache("test")
        assert config.maybe_get_request_cache() == "test"

        # test that the function to set the cBioPortal instance works
        with pytest.raises(SystemExit) as sample:
            config.get_cbioportal_instance()
        assert sample.type == SystemExit
        assert sample.value.code == 1
        config.set_cbioportal_instance("test")
        assert config.get_cbioportal_instance() == "test"

        # test that the function to set the cBioPortal token works
        assert config.maybe_get_cbioportal_token() is None
        config.set_cbioportal_token("test")
        assert config.maybe_get_cbioportal_token() == "test"

    def test_io_utils(self):
        import os

        import pandas as pd
        from mkt.databases import config, io_utils

        # os.environ["OUTPUT_DIR"] = "."
        config.set_output_dir(".")

        # test that the functions to save and load dataframes work
        df = pd.DataFrame({"A": [1, 2, 3], "B": [4, 5, 6]})
        io_utils.save_dataframe_to_csv(df, "test1.csv")
        df_read = io_utils.load_csv_to_dataframe("test1.csv")
        assert df.equals(df_read)

        # test that the function to concatenate csv files with glob works
        io_utils.save_dataframe_to_csv(df, "test2.csv")
        df_concat = io_utils.concatenate_csv_files_with_glob("*test*.csv")
        assert df_concat.equals(pd.concat([df, df]))

        # remove the files created
        os.remove("test1.csv")
        os.remove("test2.csv")

        # test that the function to convert a string to a list works
        assert io_utils.convert_str2list("a,b,c") == ["a", "b", "c"]
        assert io_utils.convert_str2list("a, b, c") == ["a", "b", "c"]

    def test_utils_requests(self, capsys):
        import requests
        from mkt.databases import uniprot, utils_requests

<<<<<<< HEAD
        uniprot.UniProtFASTA("TEST")
=======
        # conform with SwissProt ID pattern
        uniprot_id = "L91119"
        uniprot.UniProtFASTA(uniprot_id)
>>>>>>> 4d0b4611
        out, _ = capsys.readouterr()
        assert out == f"Error code: 400 (Bad request)\nUniProt ID: {uniprot_id}\n\n"

        utils_requests.print_status_code_if_res_not_ok(
            requests.get("https://rest.uniprot.org/uniprotkb/TEST"),
            dict_status_code={400: "TEST"},
        )
        out, _ = capsys.readouterr()
        assert out == "Error code: 400 (TEST)\n"

        utils_requests.print_status_code_if_res_not_ok(
            requests.get("https://rest.uniprot.org/uniprotkb/TEST"),
            dict_status_code={200: "TEST"},
        )
        out, _ = capsys.readouterr()
        assert out == "Error code: 400\n"

    def test_cbioportal(self):
        from mkt.databases import cbioportal, config

        config.set_cbioportal_instance("www.cbioportal.org")
        config.set_output_dir(".")

        # test that the function to query the cBioPortal API works
        cbioportal_instance = cbioportal.cBioPortal()
        assert cbioportal_instance.get_instance() == "www.cbioportal.org"
        assert (
            cbioportal_instance.get_url()
            == "https://www.cbioportal.org/api/v2/api-docs"
        )
        assert cbioportal_instance._cbioportal is not None

        # test that server status is up
        assert (
            cbioportal_instance._cbioportal.Server_running_status.getServerStatusUsingGET()
            .response()
            .result["status"]
            == "UP"
        )

        # test that Zehir cohort is available
        study = "msk_impact_2017"
        mutations_instance = cbioportal.Mutations(study_id=study)
        assert mutations_instance.check_entity_id() is True
        assert mutations_instance.get_entity_id() == study
        assert mutations_instance._df.shape[0] == 78142

        # make sure save works - no longer saving to file
        # import os
        # mutations_instance = cbioportal.Mutations(study)
        # mutations_instance.get_cbioportal_cohort_mutations(bool_save=True)
        # assert os.path.isfile(f"{mutations_instance.study_id}_mutations.csv") is True
        # os.remove(f"{mutations_instance.study_id}_mutations.csv")

        panel = "IMPACT341"
        panel_instance = cbioportal.GenePanel(panel_id=panel)
        assert panel_instance.check_entity_id() is True
        assert panel_instance._df.shape[0] == 341
        assert panel_instance._df.shape[1] == 2

    def test_hgnc(self):
        from mkt.databases import hgnc

        abl1 = hgnc.HGNC("Abl1", True)
        abl1.maybe_get_symbol_from_hgnc_search()
        assert abl1.hgnc == "ABL1"
        assert (
            abl1.maybe_get_info_from_hgnc_fetch()["locus_type"][0]
            == "gene with protein product"
        )

        abl1 = hgnc.HGNC("ENSG00000097007", False)
        abl1.maybe_get_symbol_from_hgnc_search()
        assert abl1.hgnc == "ABL1"
        assert (
            abl1.maybe_get_info_from_hgnc_fetch()["locus_type"][0]
            == "gene with protein product"
        )

        test = hgnc.HGNC("test", True)
        test.maybe_get_symbol_from_hgnc_search()
        assert test.ensembl is None
        assert test.maybe_get_info_from_hgnc_fetch()["locus_type"] is None

        test = hgnc.HGNC("test", False)
        test.maybe_get_symbol_from_hgnc_search()
        assert test.hgnc is None
        assert test.maybe_get_info_from_hgnc_fetch() is None

        test = hgnc.HGNC("temp")
        test.maybe_get_symbol_from_hgnc_search(
            custom_field="mane_select", custom_term="ENST00000318560.6"
        )
        assert test.hgnc == "ABL1"

    def test_kincore_klifs(self):
<<<<<<< HEAD
=======
        from itertools import chain

>>>>>>> 4d0b4611
        from mkt.databases import klifs, uniprot
        from mkt.databases.kincore import (
            align_kincore2uniprot,
            extract_pk_cif_files_as_list,
            harmonize_kincore_fasta_cif,
        )

        # test KinCore
        uniprot_id = "P00533"
        egfr_uniprot = uniprot.UniProtFASTA(uniprot_id)
<<<<<<< HEAD
        dict_kincore = extract_pk_fasta_info_as_dict()
=======
        dict_kincore = harmonize_kincore_fasta_cif()

        # make sure the number of non-None cif files is correct
        list_dict_cif_hgnc = [
            [entry.cif.hgnc for entry in v if entry.cif is not None]
            for v in dict_kincore.values()
        ]
        list_dict_cif_hgnc = list(chain(*list_dict_cif_hgnc))
        list_kincore_cif = extract_pk_cif_files_as_list()
        assert len(list_dict_cif_hgnc) == len(list_kincore_cif)

        assert len(dict_kincore[uniprot_id]) == 1
>>>>>>> 4d0b4611

        egfr_align = align_kincore2uniprot(
            str_kincore=dict_kincore[uniprot_id][0].fasta.seq,
            str_uniprot=egfr_uniprot._sequence,
        )

        assert (
            egfr_align["seq"]
            == "LRILKETEFKKIKVLGSGAFGTVYKGLWIPEGEKVKIPVAIKELREATSPKANKEILDEAYVMASVDNPHVCRLLGICLTSTVQLITQLMPFGCLLDYVREHKDNIGSQYLLNWCVQIAKGMNYLEDRRLVHRDLAARNVLVKTPQHVKITDFGLAKLLGAEEKEYHAEGGKVPIKWMALESILHRIYTHQSDVWSYGVTVWELMTFGSKPYDGIPASEISSILEKGERLPQPPICTIDVYMIMVKCWMIDADSRPKFRELIIEFSKMARDPQRY"
        )
        assert egfr_align["start"] == 704
        assert egfr_align["end"] == 978
        assert egfr_align["mismatch"] is None

        # test KLIFS
        temp_obj = klifs.KinaseInfo("EGFR")
        assert len(temp_obj._kinase_info) == 1
        dict_egfr = temp_obj.get_kinase_info()[0]
        if temp_obj.status_code == 200:
            assert dict_egfr["family"] == "EGFR"
            assert dict_egfr["full_name"] == "epidermal growth factor receptor"
            assert dict_egfr["gene_name"] == "EGFR"
            assert dict_egfr["group"] == "TK"
            assert dict_egfr["iuphar"] == 1797
            assert dict_egfr["kinase_ID"] == 406
            assert dict_egfr["name"] == "EGFR"
            assert (
                dict_egfr["pocket"]
                == "KVLGSGAFGTVYKVAIKELEILDEAYVMASVDPHVCRLLGIQLITQLMPFGCLLDYVREYLEDRRLVHRDLAARNVLVITDFGLA"
            )
            assert dict_egfr["species"] == "Human"
            assert dict_egfr["uniprot"] == "P00533"

            egfr_uniprot = uniprot.UniProtFASTA(dict_egfr["uniprot"])

            # check KLIFS pocket alignment to UniProt sequence
            egfr_pocket = klifs.KLIFSPocket(
                uniprotSeq=egfr_uniprot._sequence,
                klifsSeq=dict_egfr["pocket"],
                idx_kd=(egfr_align["start"] - 1, egfr_align["end"] - 1),
            )

            assert egfr_pocket.list_klifs_substr_actual == [
                "KVL",
                "GSGAFG",
                "TVYK",
                "VAIKEL",
                "EILDEAYVMAS",
                "VDPHVCR",
                "LLGI",
                "QLI",
                "T",
                "QLM",
                "PFGC",
                "LLDYVRE",
                "YLEDR",
                "RLV",
                "HRDLAARN",
                "VLV",
                "I",
                "TDFG",
                "LA",
            ]
            assert egfr_pocket.list_klifs_substr_match == [
                "KVL",
                "GSGAFG",
                "TVYK",
                "VAIKEL",
                "EILDEAYVMAS",
                "VDPHVCR",
                "LLGI",
                "QLI",
                "TQLM",
                "QLM",
                "PFGC",
                "LLDYVRE",
                "YLEDR",
                "RLV",
                "HRDLAARN",
                "VLV",
                "ITDFG",
                "TDFG",
                "TDFGLA",
            ]
            assert egfr_pocket.KLIFS2UniProtIdx == {
                "I:1": 716,
                "I:2": 717,
                "I:3": 718,
                "g.l:4": 719,
                "g.l:5": 720,
                "g.l:6": 721,
                "g.l:7": 722,
                "g.l:8": 723,
                "g.l:9": 724,
                "II:10": 725,
                "II:11": 726,
                "II:12": 727,
                "II:13": 728,
                "III:14": 742,
                "III:15": 743,
                "III:16": 744,
                "III:17": 745,
                "III:18": 746,
                "III:19": 747,
                "αC:20": 758,
                "αC:21": 759,
                "αC:22": 760,
                "αC:23": 761,
                "αC:24": 762,
                "αC:25": 763,
                "αC:26": 764,
                "αC:27": 765,
                "αC:28": 766,
                "αC:29": 767,
                "αC:30": 768,
                "b.l:31": 769,
                "b.l:32": 770,
                "b.l:33": 772,
                "b.l:34": 773,
                "b.l:35": 774,
                "b.l:36": 775,
                "b.l:37": 776,
                "IV:38": 777,
                "IV:39": 778,
                "IV:40": 779,
                "IV:41": 780,
                "V:42": 787,
                "V:43": 788,
                "V:44": 789,
                "GK:45": 790,
                "hinge:46": 791,
                "hinge:47": 792,
                "hinge:48": 793,
                "linker:49": 794,
                "linker:50": 795,
                "linker:51": 796,
                "linker:52": 797,
                "αD:53": 798,
                "αD:54": 799,
                "αD:55": 800,
                "αD:56": 801,
                "αD:57": 802,
                "αD:58": 803,
                "αD:59": 804,
                "αE:60": 827,
                "αE:61": 828,
                "αE:62": 829,
                "αE:63": 830,
                "αE:64": 831,
                "VI:65": 832,
                "VI:66": 833,
                "VI:67": 834,
                "c.l:68": 835,
                "c.l:69": 836,
                "c.l:70": 837,
                "c.l:71": 838,
                "c.l:72": 839,
                "c.l:73": 840,
                "c.l:74": 841,
                "c.l:75": 842,
                "VII:76": 843,
                "VII:77": 844,
                "VII:78": 845,
                "VIII:79": 853,
                "xDFG:80": 854,
                "xDFG:81": 855,
                "xDFG:82": 856,
                "xDFG:83": 857,
                "a.l:84": 858,
                "a.l:85": 859,
            }

            assert egfr_pocket.KLIFS2UniProtSeq == {
                "I": "KVL",
                "g.l": "GSGAFG",
                "II": "TVYK",
                "II:III": "GLWIPEGEKVKIP",
                "III": "VAIKEL",
                "III:αC": "REATSPKANK",
                "αC": "EILDEAYVMAS",
                "b.l_1": "VD",
                "b.l_intra": "N",
                "b.l_2": "PHVCR",
                "IV": "LLGI",
                "IV:V": "CLTSTV",
                "V": "QLI",
                "GK": "T",
                "hinge": "QLM",
                "hinge:linker": None,
                "linker_1": "P",
                "linker_intra": None,
                "linker_2": "FGC",
                "αD": "LLDYVRE",
                "αD:αE": "HKDNIGSQYLLNWCVQIAKGMN",
                "αE": "YLEDR",
                "αE:VI": None,
                "VI": "RLV",
                "c.l": "HRDLAARN",
                "VII": "VLV",
                "VII:VIII": "KTPQHVK",
                "VIII": "I",
                "xDFG": "TDFG",
                "a.l": "LA",
            }

        if 500 <= temp_obj.status_code < 600:
            assert dict_egfr is None

    def test_scrapers(self):
        from mkt.databases import scrapers

        # test that the function to scrape the KinHub database works
        df_kinhub = scrapers.kinhub()
        assert df_kinhub.shape[0] == 536
        assert df_kinhub.shape[1] == 8
        assert "HGNC Name" in df_kinhub.columns
        assert "UniprotID" in df_kinhub.columns

    def test_colors(self, capsys):
        from mkt.databases import colors

        # correct mappings
        assert colors.map_aa_to_single_letter_code("Ala") == "A"
        assert colors.map_aa_to_single_letter_code("ALA") == "A"
        assert colors.map_aa_to_single_letter_code("alanine") == "A"
        assert colors.map_aa_to_single_letter_code("ALANINE") == "A"
        assert colors.map_aa_to_single_letter_code("A") == "A"
        assert colors.map_aa_to_single_letter_code("a") == "A"

        # incorrect mappings
        TEST1 = "X"
        assert colors.map_aa_to_single_letter_code(TEST1) is None
        out, _ = capsys.readouterr()
        assert out == f"Invalid single-letter amino acid: {TEST1.upper()}\n"
        TEST2 = "AL"
        assert colors.map_aa_to_single_letter_code(TEST2) is None
        out, _ = capsys.readouterr()
        assert out == f"Length error and invalid amino acid: {TEST2}\n"
        TEST3 = "XYZ"
        assert colors.map_aa_to_single_letter_code(TEST3) is None
        out, _ = capsys.readouterr()
        assert out == f"Invalid 3-letter amino acid: {TEST3.upper()}\n"
        TEST4 = "TEST"
        assert colors.map_aa_to_single_letter_code(TEST4) is None
        out, _ = capsys.readouterr()
        assert out == f"Invalid amino acid name: {TEST4.lower()}\n"

        # color mapping
        DICT_COLORS = colors.DICT_COLORS
        assert (
            colors.map_single_letter_aa_to_color(
                "A", DICT_COLORS["ALPHABET_PROJECT"]["DICT_COLORS"]
            )
            == "#F0A3FF"
        )
        assert (
            colors.map_single_letter_aa_to_color(
                "A", DICT_COLORS["ASAP"]["DICT_COLORS"]
            )
            == "red"
        )
        assert (
            colors.map_single_letter_aa_to_color(
                "A", DICT_COLORS["RASMOL"]["DICT_COLORS"]
            )
            == "#C8C8C8"
        )
        assert (
            colors.map_single_letter_aa_to_color(
                "A", DICT_COLORS["SHAPELY"]["DICT_COLORS"]
            )
            == "#8CFF8C"
        )
        assert (
            colors.map_single_letter_aa_to_color(
                "A", DICT_COLORS["CLUSTALX"]["DICT_COLORS"]
            )
            == "blue"
        )
        assert (
            colors.map_single_letter_aa_to_color(
                "A", DICT_COLORS["ZAPPO"]["DICT_COLORS"]
            )
            == "#ffafaf"
        )

    def test_uniprot(self):
        from mkt.databases import uniprot

        abl1 = uniprot.UniProtFASTA("P00519")
        assert (
            abl1._sequence
            == "MLEICLKLVGCKSKKGLSSSSSCYLEEALQRPVASDFEPQGLSEAARWNSKENLLAGPSENDPNLFVALYDFVASGDNTLSITKGEKLRVLGYNHNGEWCEAQTKNGQGWVPSNYITPVNSLEKHSWYHGPVSRNAAEYLLSSGINGSFLVRESESSPGQRSISLRYEGRVYHYRINTASDGKLYVSSESRFNTLAELVHHHSTVADGLITTLHYPAPKRNKPTVYGVSPNYDKWEMERTDITMKHKLGGGQYGEVYEGVWKKYSLTVAVKTLKEDTMEVEEFLKEAAVMKEIKHPNLVQLLGVCTREPPFYIITEFMTYGNLLDYLRECNRQEVNAVVLLYMATQISSAMEYLEKKNFIHRDLAARNCLVGENHLVKVADFGLSRLMTGDTYTAHAGAKFPIKWTAPESLAYNKFSIKSDVWAFGVLLWEIATYGMSPYPGIDLSQVYELLEKDYRMERPEGCPEKVYELMRACWQWNPSDRPSFAEIHQAFETMFQESSISDEVEKELGKQGVRGAVSTLLQAPELPTKTRTSRRAAEHRDTTDVPEMPHSKGQGESDPLDHEPAVSPLLPRKERGPPEGGLNEDERLLPKDKKTNLFSALIKKKKKTAPTPPKRSSSFREMDGQPERRGAGEEEGRDISNGALAFTPLDTADPAKSPKPSNGAGVPNGALRESGGSGFRSPHLWKKSSTLTSSRLATGEEEGGGSSSKRFLRSCSASCVPHGAKDTEWRSVTLPRDLQSTGRQFDSSTFGGHKSEKPALPRKRAGENRSDQVTRGTVTPPPRLVKKNEEAADEVFKDIMESSPGSSPPNLTPKPLRRQVTVAPASGLPHKEEAGKGSALGTPAAAEPVTPTSKAGSGAPGGTSKGPAEESRVRRHKHSSESPGRDKGKLSRLKPAPPPPPAASAGKAGGKPSQSPSQEAAGEAVLGAKTKATSLVDAVNSDAAKPSQPGEGLKKPVLPATPKPQSAKPSGTPISPAPVPSTLPSASSALAGDQPSSTAFIPLISTRVSLRKTRQPPERIASGAITKGVVLDSTEALCLAISRNSEQMASHSAVLEAGKNLYTFCVSYVDSIQQMRNKFAFREAINKLENNLRELQICPATAGSGPAATQDFSKLLSSVKEISDIVQR"  # noqa E501
        )

    def test_pfam(self):
        from mkt.databases import pfam

        # test that the function to find Pfam domain for a given HGNC symbol and position works
        df_pfam = pfam.Pfam("P00519")._pfam
        assert df_pfam.shape[0] == 4
        # allow for 18 or 19 columns, depending on the version of the Pfam database
        assert df_pfam.shape[1] == 18 or df_pfam.shape[1] == 19
        assert "uniprot" in df_pfam.columns
        assert "start" in df_pfam.columns
        assert "end" in df_pfam.columns
        assert "name" in df_pfam.columns
        assert (
            df_pfam.loc[
                df_pfam["name"] == "Protein tyrosine and serine/threonine kinase",
                "start",
            ].values[0]
            == 242
        )
        assert (
            df_pfam.loc[
                df_pfam["name"] == "Protein tyrosine and serine/threonine kinase", "end"
            ].values[0]
            == 492
        )
        assert (
            pfam.find_pfam_domain(
                input_id="p00519",
                input_position=350,
                df_ref=df_pfam,
                col_ref_id="uniprot",
            )
            == "Protein tyrosine and serine/threonine kinase"
        )

    def test_protvar(self):
        from mkt.databases.protvar import ProtvarScore

        temp_obj = ProtvarScore(database="AM", uniprot_id="P00519", pos=292, mut="D")
        assert len(temp_obj._protvar_score) == 1
        assert temp_obj._protvar_score[0]["amPathogenicity"] == 0.4217
        assert temp_obj._protvar_score[0]["amClass"] == "AMBIGUOUS"

    @pytest.mark.skip(reason="NCBI is currently down")
    def test_ncbi(self):
        from mkt.databases import ncbi

        seq_obj = ncbi.ProteinNCBI(accession="EAX02438.1")
        assert seq_obj.list_headers == [
            "EAX02438.1 BR serine/threonine kinase 2, isoform CRA_c [Homo sapiens]"
        ]
        assert seq_obj.list_seq == [
            "MTSTGKDGGAQHAQYVGPYRLEKTLGKGQTGLVKLGVHCVTCQKVAIKIVNREKLSESVLMKVEREIAILKLIEHPHVLKLHDVYENKKYLYLVLEHVSGGELFDYLVKKGRLTPKEARKFFRQIISALDFCHSHSICHRDLKPENLLLDEKNNIRIADFGMASLQVGDSLLETSCGSPHYACPEVIRGEKYDGRKADVWSCGVILFALLVGALPFDDDNLRQLLEKVKRGVFHMPHFIPPDCQSLLRGMIEVDAARRLTLEHIQKHIWYIGGKNEPEPEQPIPRKVQIRSLPSLEDIDPDVLDSMHSLGCFRDRNKLLQDLLSEEENQEKMIYFLLLDRKERYPSQEDEDLPPRNEIDPPRKRVDSPMLNRHGKRRPERKSMEVLSVTDGGSPVPARRAIEMAQHGQRSRSISGASSGLSTSPLSSPRVTPHPSPRGSPLPTPKGTPVHTPKESPAGTPNPTPPSSPSVGGVPWRARLNSIKNSFLGSPRFHRRKLQVPTPEEMSNLTPESSPELAKKSWFGNFISLEKEEQIFVVIKDKPLSSIKADIVHAFLSIPSLSHSVISQTSFRAEYKATGGPAVFQKPVKFQVDITYTEGGEAQKENGIYSVTFTLLSGPSRRFKRVVETIQAQLLSTHDPPAAQHLSEPPPPAPGLSWGAGLKGQKVATSYESSL"
        ]

    def test_chembl(self):
        from mkt.databases import chembl

        # drug present
        drug = "erlotinib"
        # ChEMBLMoleculeSearch
        chembl_query = chembl.ChEMBLMoleculeSearch(id=drug)
        set_id = set(chembl_query.get_chembl_id())
        assert {
            "CHEMBL1079742",
            "CHEMBL3186743",
            "CHEMBL5220042",
            "CHEMBL5220676",
            "CHEMBL553",
        } == set_id
        # ChEMBLMoleculeExact
        assert chembl.ChEMBLMoleculeExact(id=drug).get_chembl_id() == ["CHEMBL553"]
        # ChEMBLMoleculePreferred
        assert chembl.ChEMBLMoleculePreferred(id=drug).get_chembl_id() == ["CHEMBL553"]

        # drug not present
        drug = "TESTTESTTEST"
        assert chembl.ChEMBLMoleculeSearch(id=drug).get_chembl_id() is None
        assert chembl.ChEMBLMoleculeExact(id=drug).get_chembl_id() is None
        assert chembl.ChEMBLMoleculePreferred(id=drug).get_chembl_id() is None

    def test_opentargets(self):
        from mkt.databases import open_targets

        # test that the function to get drug mechanism of action works
        drug_moa = open_targets.OpenTargetsDrugMoA(chembl_id="CHEMBL1079742")
        set_moa = drug_moa.get_moa()
        assert set_moa == {"EGFR"}

        test = open_targets.OpenTargetsDrugMoA(chembl_id="TEST")
        assert test.get_moa() is None<|MERGE_RESOLUTION|>--- conflicted
+++ resolved
@@ -71,13 +71,9 @@
         import requests
         from mkt.databases import uniprot, utils_requests
 
-<<<<<<< HEAD
-        uniprot.UniProtFASTA("TEST")
-=======
         # conform with SwissProt ID pattern
         uniprot_id = "L91119"
         uniprot.UniProtFASTA(uniprot_id)
->>>>>>> 4d0b4611
         out, _ = capsys.readouterr()
         assert out == f"Error code: 400 (Bad request)\nUniProt ID: {uniprot_id}\n\n"
 
@@ -174,11 +170,8 @@
         assert test.hgnc == "ABL1"
 
     def test_kincore_klifs(self):
-<<<<<<< HEAD
-=======
         from itertools import chain
 
->>>>>>> 4d0b4611
         from mkt.databases import klifs, uniprot
         from mkt.databases.kincore import (
             align_kincore2uniprot,
@@ -189,9 +182,6 @@
         # test KinCore
         uniprot_id = "P00533"
         egfr_uniprot = uniprot.UniProtFASTA(uniprot_id)
-<<<<<<< HEAD
-        dict_kincore = extract_pk_fasta_info_as_dict()
-=======
         dict_kincore = harmonize_kincore_fasta_cif()
 
         # make sure the number of non-None cif files is correct
@@ -204,7 +194,6 @@
         assert len(list_dict_cif_hgnc) == len(list_kincore_cif)
 
         assert len(dict_kincore[uniprot_id]) == 1
->>>>>>> 4d0b4611
 
         egfr_align = align_kincore2uniprot(
             str_kincore=dict_kincore[uniprot_id][0].fasta.seq,
