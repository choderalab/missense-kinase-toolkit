import logging
import re
from dataclasses import dataclass, field
from itertools import chain
from typing import Any

import numpy as np
from Bio import Align
from bravado.client import SwaggerClient
from mkt.databases.aligners import BL2UniProtAligner, Kincore2UniProtAligner
from mkt.databases.api_schema import SwaggerAPIClient

logger = logging.getLogger(__name__)


# start/end and colors courtesy of OpenCADD
# https://github.com/volkamerlab/opencadd/blob/master/opencadd/databases/klifs/schema.py
DICT_POCKET_KLIFS_REGIONS = {
    "I": {
        "start": 1,
        "end": 3,
        "contiguous": True,
        "color": "khaki",
    },
    "g.l": {
        "start": 4,
        "end": 9,
        "contiguous": True,
        "color": "green",
    },
    "II": {
        "start": 10,
        "end": 13,
        "contiguous": True,
        "color": "khaki",
    },
    "III": {
        "start": 14,
        "end": 19,
        "contiguous": False,
        "color": "khaki",
    },
    "αC": {
        "start": 20,
        "end": 30,
        "contiguous": True,
        "color": "red",
    },
    "b.l": {
        "start": 31,
        "end": 37,
        "contiguous": True,
        "color": "green",
    },
    "IV": {
        "start": 38,
        "end": 41,
        "contiguous": False,
        "color": "khaki",
    },
    "V": {
        "start": 42,
        "end": 44,
        "contiguous": True,
        "color": "khaki",
    },
    "GK": {
        "start": 45,
        "end": 45,
        "contiguous": True,
        "color": "orange",
    },
    "hinge": {
        "start": 46,
        "end": 48,
        "contiguous": True,
        "color": "magenta",
    },
    "linker": {
        "start": 49,
        "end": 52,
        "contiguous": True,
        "color": "cyan",
    },
    "αD": {
        "start": 53,
        "end": 59,
        "contiguous": False,
        "color": "red",
    },
    "αE": {
        "start": 60,
        "end": 64,
        "contiguous": True,
        "color": "red",
    },
    "VI": {
        "start": 65,
        "end": 67,
        "contiguous": True,
        "color": "khaki",
    },
    "c.l": {
        "start": 68,
        "end": 75,
        "contiguous": True,
        "color": "darkorange",
    },
    "VII": {
        "start": 76,
        "end": 78,
        "contiguous": False,
        "color": "khaki",
    },
    "VIII": {
        "start": 79,
        "end": 79,
        "contiguous": True,
        "color": "khaki",
    },
    "xDFG": {
        "start": 80,
        "end": 83,
        "contiguous": True,
        "color": "cornflowerblue",
    },
    "a.l": {
        "start": 84,
        "end": 85,
        "contiguous": False,
        "color": "cornflowerblue",
    },
}
"""dict[str, dict[str, int | bool | str]]: Mapping KLIFS pocket region to start and end indices, \
    boolean denoting if subsequent regions are contiguous, and colors."""


LIST_KLIFS_REGION = list(
    chain(
        *[
            [f"{key}:{i}" for i in range(val["start"], val["end"] + 1)]
            for key, val in DICT_POCKET_KLIFS_REGIONS.items()
        ]
    )
)
"""list[str]: List of string of all KLIFS pocket regions in format region:idx."""


# αC:b.l - {'BUB1B': 'E'} - need to skip this, seems to be in b.l gap region
LIST_INTER_REGIONS = [
    "II:III",
    "III:αC",
    "IV:V",
    "hinge:linker",
    "αD:αE",
    "αE:VI",
    "VII:VIII",
]
"""list[str]: List of inter-region region gaps that exist given analysis."""


LIST_INTRA_REGIONS = [
    "b.l_intra",
    "linker_intra",
]
"""list[str]: List of intra-region region gaps that exist given analysis."""


class KLIFS(SwaggerAPIClient):
    """Class to interact with the KLIFS API."""

    def __init__(self):
        """Initialize KLIFS Class object.

        Upon initialization, KLIFS API is queried.

        Attributes
        ----------
        url : str
            KLIFS API URL
        _klifs : bravado.client.SwaggerClient
            KLIFS API object

        """
        self.url = "https://dev.klifs.net/swagger_v2/swagger.json"
        self._klifs = self.query_api()

    def query_api(self):
        """Get KLIFS API as bravado.client.SwaggerClient object.

        Returns
        -------
        bravado.client.SwaggerClient
            KLIFS API object

        """
        klifs_api = SwaggerClient.from_url(
            self.url,
            config={
                "validate_requests": False,
                "validate_responses": False,
                "validate_swagger_spec": False,
            },
        )
        return klifs_api

    def get_url(self):
        """Get KLIFS API URL."""
        return self.url

    def get_klifs(self):
        """Get KLIFS API object."""
        return self._klifs


class KinaseNames(KLIFS):
    """Class to get kinase names from KLIFS."""

    def __init__(
        self,
        species: str | None = "Human",
    ) -> None:
        """Initialize KinaseNames Class object.

        Upon initialization, KLIFS API is queried and kinase names are retrieved.

        Parameters
        ----------
        species : str
            Species of the kinase; default "Human" but can also be "Mouse"
        _kinase_names: dict[str, dict[str, str | int]] | None
            Llist of dictionaries of all kinase names info from KLIFS

        Attributes
        ----------
        _kinase_names : list[str]
            List of kinase names

        """
        super().__init__()
        self.species = species
        self._kinase_names = self.query_kinase_names()

    def query_kinase_names(self) -> dict[str, dict[str, str | int]] | None:
        """Get kinase names from KLIFS.

        Returns
        -------
        list[str]
            List of kinase names

        """
        if self.species is None:
            list_kinase_names = (
                self._klifs.Information.get_kinase_names().response().result
            )
        elif self.species not in ["Human", "Mouse"]:
            logger.warn(f"Species {self.species} not supported")
            return None
        else:
            list_kinase_names = (
                self._klifs.Information.get_kinase_names(
                    species=self.species,
                )
                .response()
                .result
            )

        list_kinase_names = [
            {i: getattr(result, i) for i in result} for result in list_kinase_names
        ]

        return list_kinase_names

    def get_kinase_names(self):
        """Get kinase names from KLIFS query."""
        return self._kinase_names


LIST_KINASEINFO_KEYS = [
    "family",
    "full_name",
    "gene_name",
    "group",
    "iuphar",
    "kinase_ID",
    "name",
    "pocket",
    "species",
    "subfamily",
    "uniprot",
]
"""list[str]: List of keys for kinase information; use to populate if 404 error."""


class KinaseInfo(KLIFS):
    """Class to get information about a kinase from KLIFS."""

    def __init__(
        self,
        search_term: str | None = None,
        search_field: str | None = None,
        species: str = "Human",
    ) -> None:
        """Initialize KinaseInfo Class object.

        Upon initialization, KLIFS API is queried and kinase information for specificied kinase is retrieved.

        Parameters
        ----------
        search_term : str
            Search term used to query KLIFS API; if None will return all kinases
        search_field : str | None
            Search field (optional; default: None);
            only used to post-hoc annotate column with search term in case of missing data
        species : str
            Species of the kinase; default "Human" but can also be "Mouse"

        Attributes
        ----------
        search_term : str
            Search term used to query KLIFS API
        search_field : str | None
            Search field (optional; default: None);
            only used to post-hoc annotate column with search term in case of missing data
        species : str
            Species of the kinase
        status_code : int | None
            Status code of the query; None if query fails
        _kinase_info : list[dict[str, str | int | None]] | None
            List of KLIFS API object for search term

        """
        super().__init__()
        self.search_term = search_term
        self.search_field = search_field
        self.species = species
        self.status_code = 200
        self._kinase_info = self.query_kinase_info()

<<<<<<< HEAD
    def query_kinase_info(self) -> dict[str, str | int | None] | None:
=======
    def check_species(self) -> bool:
        """Check if species is supported."""
        if self.species is not None and self.species not in ["Human", "Mouse"]:
            logger.warn(f"Species {self.species} not supported")
            return False
        return True

    def call_bravado_function(self) -> list[Any]:
        """Check which bravado.client.CallableOperation to use."""
        if self.search_term is None:
            if self.species is None:
                list_return = (
                    self._klifs.Information.get_kinase_information().response().result
                )
            else:
                list_return = (
                    self._klifs.Information.get_kinase_information(
                        species=self.species,
                    )
                    .response()
                    .result
                )
        else:
            if self.species is None:
                list_return = (
                    self._klifs.Information.get_kinase_ID(
                        kinase_name=[self.search_term],
                    )
                    .response()
                    .result
                )
            else:
                list_return = (
                    self._klifs.Information.get_kinase_ID(
                        kinase_name=[self.search_term],
                        species=self.species,
                    )
                    .response()
                    .result
                )
        return list_return

    def handle_page_not_found(self):
        """Handle page not found error."""
        dict_kinase_info = dict(
            zip(LIST_KINASEINFO_KEYS, [None] * len(LIST_KINASEINFO_KEYS))
        )
        if self.search_field is not None:
            dict_kinase_info[self.search_field] = self.search_term
        return list(dict_kinase_info)

    def query_kinase_info(self) -> list[dict[str, str | int | None]] | None:
>>>>>>> 4d0b4611
        """Get information about a kinase from KLIFS.

        Returns
        -------
        list[dict[str, str | int | None]] | None
            List of dictionaries with information about the kinase

        """
        if not self.check_species():
            return None
        try:
            kinase_info = self.call_bravado_function()
        except Exception as e:
            if hasattr(e, "status_code"):
                # 404 error: kinase not found in KLIFS
                if e.status_code == 404:
                    logger.warning(
                        f"Kinase {self.search_term} "
                        f"(field: {self.search_field} not found in KLIFS"
                    )
                    list_kinase_info = self.handle_page_not_found()
                    self.status_code = 404
                # 500 error: server error
                elif 500 <= e.status_code < 600:
                    logger.warning(f"Server error: {e.status_code}")
                    self.status_code = e.status_code
<<<<<<< HEAD
                    dict_kinase_info = None
=======
                    list_kinase_info = None
>>>>>>> 4d0b4611
                # all other Exceptions
                else:
                    logger.warning(
                        f"Error {e} in query_kinase_info for "
                        f"{self.search_term} (field: {self.search_field})"
                    )
                    self.status_code = e.status_code
                    list_kinase_info = None
            else:
                logger.warning(f"Error {e} in query_kinase_info for {self.search_term}")
                self.status_code = None
        if self.status_code == 200:
<<<<<<< HEAD
            list_key = dir(kinase_info)
            list_val = [getattr(kinase_info, key) for key in list_key]
            dict_kinase_info = dict(zip(list_key, list_val))
        # 400 error: bad request does not throw an Exception above
        else:
            dict_kinase_info = None

        return dict_kinase_info
=======
            list_kinase_info = [
                {i: getattr(result, i) for i in result} for result in kinase_info
            ]
        # 400 error: bad request does not throw an Exception above
        else:
            list_kinase_info = None
>>>>>>> 4d0b4611

        return list_kinase_info

    def get_search_term(self):
        """Get search term used for query."""
        return self.search_term

    def get_search_field(self):
        """Get search field used for query."""
        return self.search_field

    def get_species(self):
        """Get species used for query."""
        return self.species

    def get_status_code(self):
        """Get status code of the query."""
        return self.status_code

    def get_kinase_info(self):
        """Get information about the kinase from KLIFS query."""
        return self._kinase_info


@dataclass
class KLIFSPocket:
    """Dataclass to hold KLIFS pocket alignment information per kinase.

    Attributes
    ----------
    uniprotSeq : str
        UniProt canonical sequence
    klifsSeq : str
        KLIFS pocket sequence
    idx_kd : tuple[int | None, int | None]
        Index of kinase domain in UniProt sequence (start, end)
    offset_bool : bool
        If True, offset indices by 1 to match 1-based indexing; default True
    list_klifs_region : list[str]
        List of start and end regions of KLIFS pocket separated by ":"; end region will be the
            same as start region if no concatenation necessary to find a single exact match
    list_klifs_substr_actual : list[str | None]
        List of substring of KLIFS pocket that maps to the *start region* of the KLIFS pocket
    list_klifs_substr_match : list[str | None]
        List of the actual substring used to match to the KLIFS pocket for the region(s) provided;
            will be the same as list_klifs_substr_actual if no concatenation necessary to find a single exact match
    list_substring_idxs : list[list[int] | None]
        List of indices in UniProt sequence where KLIFS substring match starts;
            offset by length of preceding KLIFS region with gaps removed
    list_align : list[str | None] | None
        List of final alignments to UniProt sequence

    """

    uniprotSeq: str
    klifsSeq: str
    idx_kd: tuple[int | None, int | None]
    offset_bool: bool = True
    list_klifs_region: list[str | None] = field(default_factory=list)
    list_klifs_substr_actual: list[str | None] = field(default_factory=list)
    list_klifs_substr_match: list[str | None] = field(default_factory=list)
    list_substring_idxs: list[list[int | None] | None] = field(default_factory=list)
    list_align: list[str | None] | None = None
    KLIFS2UniProtIdx: dict[str, int | None] = field(default_factory=dict)
    KLIFS2UniProtSeq: dict[str, str | None] = field(default_factory=dict)

    def __post_init__(self):
        self.iterate_klifs_alignment()
        self.generate_alignment_list(bool_offset=self.offset_bool)
        if self.list_align is not None:
            self.KLIFS2UniProtIdx.update(dict(zip(LIST_KLIFS_REGION, self.list_align)))
            self.generate_alignment_list_including_gaps()

    @staticmethod
    def remove_gaps_from_klifs(klifs_string: str) -> str:
        """Remove gaps from KLIFS pocket sequence.

        Parameters
        ----------
        klifs_pocket : str
            KLIFS pocket sequence; can be entire sequence or substring

        Returns
        -------
        klifs_pocket_narm : str
            KLIFS pocket sequence without gaps (i.e., "-" removed)

        """
        klifs_pocket_narm = "".join([i for i in klifs_string if i != "-"])
        return klifs_pocket_narm

    @staticmethod
    def return_idx_of_substring_in_superstring(
        superstring: str,
        substring: str,
    ) -> list[int] | None:
        """Returns the index where substring begins in superstring (does not require -1 offset).

        Parameters
        ----------
        superstring : str
            String in which to find substring index
        substring : str
            String in which to find superstring index

        Returns
        -------
        list_out : list[int] | None
            Index where substring begins in superstring; None if substring not in superstring

        """
        list_out = [
            i for i in range(len(superstring)) if superstring.startswith(substring, i)
        ]
        return list_out

    @staticmethod
    def return_idx_of_alignment_match(
        align: Align.PairwiseAlignments,
    ) -> list[int]:
        """Return indices of alignment match.

        Parameters
        ----------
        align : Align.PairwiseAlignments
            Pairwise alignments

        Returns
        -------
        list[int]
            List of indices for alignment match

        """
        # extract target (b.l) and query (UniProt) sequences
        target = align.indices[0]
        query = align.indices[1]

        # where target is aligned, set to 1; where target is not aligned, set to np.nan
        target[target >= 0] = 1
        target = np.where(target == -1, np.nan, target)

        # keep only indices where target is aligned to query
        output = target * query
        output = output[~np.isnan(output)]
        output = [int(i) for i in output.tolist()]

        return output

    def select_correct_alignment(
        self,
        alignments: Align.PairwiseAlignments,
        bool_bl: bool = True,
    ) -> list[int]:
        """Select correct alignment for b.l region.

        Parameters
        ----------
        alignments : Align.PairwiseAlignments
            Pairwise alignments
        bool_bl : bool
            If True, select correct alignment for b.l region; if False, select correct alignment for linker region

        Returns
        -------
        list[int]
            List of indices for correct alignment

        """
        list_alignments = [
            re.findall(r"[A-Z]+", alignment[0, :]) for alignment in alignments
        ]

        if bool_bl:
            # manual review showed 2 matches + gap + 5 matches in b.l region
            list_idx = [
                idx
                for idx, i in enumerate(list_alignments)
                if len(i) == 2 and len(i[0]) == 2
            ]
            region = "b.l"
        else:
            # manual review showed 1 matches + gap + 3 matches in linker region
            list_idx = [
                idx
                for idx, i in enumerate(list_alignments)
                if len(i) == 2 and len(i[0]) == 1
            ]
            region = "linker"

        if len(list_idx) > 1:
            logger.error(
                f"{len(list_idx)} correct alignments found for {region} region\n{list_alignments}"
            )
            return None
        # BUB1B and PIK3R4 have "-" in b.l region so will not obey heuristic in list_idx
        elif len(list_idx) == 0:
            if len(alignments) == 1:
                alignment = alignments[0]
            else:
                logger.error(
                    f"{len(alignments)} non-heuristic alignments found for {region} region\n"
                    f""
                    f"{[print(i) for i in alignments]}"
                )
                return None
        else:
            alignment = alignments[list_idx[0]]

        return self.return_idx_of_alignment_match(alignment)

    def align_klifs_pocket_to_uniprot_seq(
        self,
        idx_start: int,
        idx_end: int,
    ) -> tuple[str, list[int] | None]:
        """Align KLIFS region to UniProt canonical Uniprot sequence.

        Parameters
        ----------
        idx_start : int
            Start index of KLIFS region
        idx_end : int
            End index of KLIFS region

        Returns
        -------
        substring_klifs : str
            Substring of KLIFS pocket that maps to indices for the region(s) provided
        list_idx : list[int] | None
            List of indices in UniProt sequence where KLIFS region starts

        """
        substring_klifs = self.klifsSeq[idx_start:idx_end]
        substring_klifs_narm = self.remove_gaps_from_klifs(substring_klifs)
        if len(substring_klifs_narm) == 0:
            list_idx = None
        else:
            list_idx = self.return_idx_of_substring_in_superstring(
                self.uniprotSeq, substring_klifs_narm
            )
        return substring_klifs, list_idx

    def find_start_or_end_idx_recursively(
        self,
        idx_in: int,
        bool_start: bool = True,
    ) -> int:
        """Find the start or end indices in UniProt canonical sequence of flanking KLIFS regions recursively.

        Parameters
        ----------
        idx_in : int
            Index of KLIFS region (e.g., I is 0, g.l is 1, etc.)
        bool_start : bool
            If True, find start index (default); if False, find end index
        """
        # if looking for preceding region, start at idx_in - 1
        if bool_start:
            # if first region
            if idx_in == 0:
                # if KD start is None, return 0
                if self.idx_kd[0] is None:
                    return 0
                # if KD start is provided, return KD start
                else:
                    return self.idx_kd[0]
            idx_temp = self.list_substring_idxs[idx_in - 1]
            str_temp = self.list_klifs_substr_actual[idx_in - 1]
            if idx_temp is not None and len(idx_temp) == 1:
                idx_out = idx_temp[0] + len(self.remove_gaps_from_klifs(str_temp))
            else:
                idx_out = self.find_start_or_end_idx_recursively(
                    idx_in - 1, bool_start=True
                )
        # if looking for subsequent region, start at idx_in + 1
        else:
            # if last region
            if idx_in == len(DICT_POCKET_KLIFS_REGIONS) - 1:
                # if KD end is None, return len(self.uniprotSeq) - 1
                if self.idx_kd[1] is None:
                    return len(self.uniprotSeq) - 1
                # if KD end is provided, return KD end
                else:
                    return self.idx_kd[1]
            idx_temp = self.list_substring_idxs[idx_in + 1]
            if idx_temp is not None and len(idx_temp) == 1:
                idx_out = idx_temp[0]
            else:
                idx_out = self.find_start_or_end_idx_recursively(
                    idx_in + 1, bool_start=False
                )

        return idx_out

    def return_partial_alignments(
        self,
        idx: int,
        align_fn: Align.PairwiseAligner | None = None,
    ) -> tuple[int, int, Align.PairwiseAlignments | list[int | None] | None]:
        """Return partial alignments for b.l region.

        Parameters
        ----------
        idx : int
            Index of region (e.g., I is 0, g.l is 1, etc.)
        align_fn : Align.PairwiseAligner | None
            Alignment function; if none provided will use exact match

        Returns
        -------
        tuple[int, int, Align.PairwiseAlignments | list[int | None] | None]
            Start, end, and alignments (either indices or alignments or None) for region

        """
        start_idx = self.find_start_or_end_idx_recursively(idx, bool_start=True)
        end_idx = self.find_start_or_end_idx_recursively(idx, bool_start=False)

        str_klifs = self.remove_gaps_from_klifs(self.list_klifs_substr_actual[idx])
        str_uniprot = self.uniprotSeq[start_idx:end_idx]

        if len(str_klifs) == 0:
            return start_idx, end_idx, None
        else:
            if align_fn is not None:
                aligned = align_fn.align(str_klifs, str_uniprot)
            else:
                aligned = self.return_idx_of_substring_in_superstring(
                    str_uniprot, str_klifs
                )

            return start_idx, end_idx, aligned

    def iterate_klifs_alignment(
        self,
    ) -> None:
        """Align KLIFS region to UniProt canonical Uniprot sequence."""
        dict_klifs = DICT_POCKET_KLIFS_REGIONS
        list_klifs = list(dict_klifs.keys())

        for klifs_index, klifs_region in enumerate(list_klifs):
            klifs_region_start, klifs_region_end = klifs_region, klifs_region
            klifs_idx_start, klifs_idx_end = (
                dict_klifs[klifs_region_start]["start"] - 1,
                dict_klifs[klifs_region_end]["end"],
            )

            str_klifs, list_substring_idx = self.align_klifs_pocket_to_uniprot_seq(
                idx_start=klifs_idx_start,
                idx_end=klifs_idx_end,
            )
            self.list_klifs_substr_actual.append(str_klifs)

            # if None KLIFS all "-" so disregard; if multiple idxs returned,
            # concatenate with contiguous regions to identify single match
            if list_substring_idx is not None and len(list_substring_idx) > 1:
                bool_cont = dict_klifs[klifs_region_start]["contiguous"]
                # if contiguous with subsequent, concatenate with susbequent region
                if bool_cont:
                    klifs_region_end = list_klifs[klifs_index + 1]
                # if not contiguous with subsequent, concatenate with previous region
                else:
                    klifs_region_start = list_klifs[klifs_index - 1]
                    # need for offset later
                    len_klifs = len(self.remove_gaps_from_klifs(str_klifs))
                klifs_idx_start, klifs_idx_end = (
                    dict_klifs[klifs_region_start]["start"] - 1,
                    dict_klifs[klifs_region_end]["end"],
                )
                str_klifs, list_substring_idx = self.align_klifs_pocket_to_uniprot_seq(
                    idx_start=klifs_idx_start,
                    idx_end=klifs_idx_end,
                )
                # if concat with previous, offset by length of preceding KLIFS region with gaps removed
                if (
                    not bool_cont
                    and list_substring_idx is not None
                    and len(list_substring_idx) != 0
                ):
                    len_offset = len(self.remove_gaps_from_klifs(str_klifs)) - len_klifs
                    list_substring_idx = [i + len_offset for i in list_substring_idx]

            # Q9UBF8 linker region maps exactly to earlier in seq; match not exact (linker)
            # don't allow exact matches in locations < max idx previously found
            try:
                idx_max = max(self.list_substring_idxs)[0]
                if max(list_substring_idx) < idx_max:
                    logger.warning(
                        f"Match at found at {list_substring_idx[0]} "
                        f"occurs before prior match at {idx_max}..."
                    )
                    list_substring_idx = []
            except Exception as e:
                logger.info(f"Error {e} in iterate_klifs_alignment. Continuing...")
                pass

            self.list_klifs_region.append(klifs_region_start + ":" + klifs_region_end)
            self.list_klifs_substr_match.append(str_klifs)
            self.list_substring_idxs.append(list_substring_idx)

        # post-hoc adjustments

        # b.l region non-contiguous alignment
        idx_bl = [i for i, x in enumerate(list_klifs) if x == "b.l"][0]
        # STK40 has no b.l region, so skip entirely
        if self.list_substring_idxs[idx_bl] is None:
            pass
        else:
            start, _, bl_alignments = self.return_partial_alignments(
                idx=idx_bl,
                align_fn=BL2UniProtAligner(),
            )
            list_bl = self.select_correct_alignment(bl_alignments)
            self.list_substring_idxs[idx_bl] = [i + start for i in list_bl]

        # interpolate multi-matching using previous and subsequent regions
        for idx, substr_idx in enumerate(self.list_substring_idxs):
            if idx != idx_bl and substr_idx is not None and len(substr_idx) > 1:
                start = self.find_start_or_end_idx_recursively(idx, bool_start=True)
                end = self.find_start_or_end_idx_recursively(idx, bool_start=False)
                self.list_substring_idxs[idx] = [
                    i for i in substr_idx if i >= start and i <= end
                ]

        # final partial alignment algorithm
        for idx, substr_idx in enumerate(self.list_substring_idxs):
            if substr_idx == []:
                # check exact match
                start_exact, _, align_exact = self.return_partial_alignments(idx=idx)
                if align_exact != [] and len(align_exact) == 1:
                    self.list_substring_idxs[idx] = [
                        i + start_exact for i in align_exact
                    ]
                # if no exact match, try local alignment
                else:
                    start_local, _, align_local = self.return_partial_alignments(
                        idx=idx,
                        align_fn=Kincore2UniProtAligner(),
                    )
                    # do not allow mismatches in local alignment
                    criteria1 = (
                        "-" not in align_local[0][0]
                        and align_local.sequences[0] != align_local.sequences[1]
                    )
                    # single local alignment where target == KLIFS pocket
                    criteria2 = len(align_local) == 1 and align_local[
                        0
                    ].target == self.remove_gaps_from_klifs(align_local[0][0, :])
                    if criteria1:
                        logger.warning(
                            "Alignment mismatch in local alignment for "
                            f"{self.list_klifs_region[idx]} region\n"
                            f"{align_local.sequences[0]} vs.{align_local.sequences[1]}"
                        )
                    if not criteria1 and criteria2:
                        list_local = self.return_idx_of_alignment_match(align_local[0])
                        self.list_substring_idxs[idx] = [
                            i + start_local for i in list_local
                        ]
                    # if no exact match, try global alignment
                    else:
                        start_global, _, align_global = self.return_partial_alignments(
                            idx=idx,
                            align_fn=BL2UniProtAligner(),
                        )
                        # all that remains is linker region where some gaps (1 + 3) occur
                        list_global = self.select_correct_alignment(
                            align_global, bool_bl=False
                        )
                        self.list_substring_idxs[idx] = [
                            i + start_global for i in list_global
                        ]

    def generate_alignment_list(self, bool_offset: bool) -> list[str | None]:
        """Generate and validate alignment list.

        Parameters
        ----------
        bool_offset : bool
            If True, offset indices by 1 to match 1-based indexing

        Returns
        -------
        list[str | None]
            List of alignments
        """
        list_align = []
        for list_idx, list_seq in zip(
            self.list_substring_idxs, self.list_klifs_substr_actual
        ):
            if list_idx is not None and len(list_idx) == 1:
                if bool_offset:
                    temp_idx = list_idx[0] + 1
                else:
                    temp_idx = list_idx[0]
                for aa in list_seq:
                    if aa == "-":
                        list_align.append(None)
                    else:
                        list_align.append(temp_idx)
                        temp_idx += 1
            elif list_idx is None:
                list_align.extend([None] * len(list_seq))
            else:
                idx = 0
                for aa in list_seq:
                    if aa == "-":
                        list_align.append(None)
                    else:
                        if bool_offset:
                            list_align.append(list_idx[idx] + 1)
                        else:
                            list_align.append(list_idx[idx])
                        idx += 1

        for idx, i in enumerate(list_align):
            if i is not None:
                if bool_offset:
                    i = i - 1
                if self.uniprotSeq[i] != self.klifsSeq[idx]:
                    logger.error(
                        f"Alignment mismatch at {idx} position in KLIFS pocket and {i} of UniProt\n"
                        f"UniProt: {self.uniprotSeq[i]}\n"
                        f"KLIFS: {self.klifsSeq[idx]}\n"
                    )
                    return None
            else:
                if self.klifsSeq[idx] != "-":
                    logger.error(
                        f"Alignment mismatch at {idx + 1} position in KLIFS pocket and {i} of UniProt\n"
                        f"UniProt: -\n"
                        f"KLIFS: {self.klifsSeq[idx]}\n"
                    )
                    return None

        self.list_align = list_align

    def get_inter_region(self):
        """Get inter-region sequences."""

        list_region = list(DICT_POCKET_KLIFS_REGIONS.keys())
        dict_start_end = {
            list_region[i - 1]: list_region[i] for i in range(1, len(list_region) - 1)
        }
        dict_cols = {
            key: list(i for i in LIST_KLIFS_REGION if i.split(":")[0] == key)
            for key in list_region
        }

        list_inter = []
        for key1, val1 in dict_start_end.items():
            keys_start, keys_end = dict_cols[key1], dict_cols[val1]

            start = [
                val for key, val in self.KLIFS2UniProtIdx.items() if key in keys_start
            ]
            if all(v is None for v in start):
                max_start = None
            else:
                max_start = np.nanmax(np.array(start, dtype=float)) + 1

            end = [val for key, val in self.KLIFS2UniProtIdx.items() if key in keys_end]
            if all(v is None for v in end):
                min_end = None
            else:
                min_end = np.nanmin(np.array(end, dtype=float))

            list_inter.append((max_start, min_end))

        dict_inter = dict(
            zip([f"{key}:{val}" for key, val in dict_start_end.items()], list_inter)
        )

        dict_fasta = {i: {} for i in LIST_INTER_REGIONS}
        for region in LIST_INTER_REGIONS:
            start, end = dict_inter[region][0], dict_inter[region][1]
            if start is not None and end is not None:
                if end - start == 0:
                    dict_fasta[region] = None
                else:
                    dict_fasta[region] = self.uniprotSeq[int(start) - 1 : int(end) - 1]
            else:
                dict_fasta[region] = None

        return dict_fasta

    def recursive_idx_search(
        self,
        idx: int,
        in_dict: dict[str, int],
        decreasing: bool,
    ):
        """Recursively search for index in dictionary.

        Parameters
        ----------
        idx : int
            Index to start search
        in_dict : dict[str, int]
            Dictionary to search
        decreasing : bool
            If True, search in decreasing order; if False, search in increasing order

        Returns
        -------
        idx : int
            Index in dictionary

        """
        if idx == 0:
            return "NONE"
        list_keys = list(in_dict.keys())
        if in_dict[list_keys[idx]] is None:
            if decreasing:
                idx = self.recursive_idx_search(idx - 1, in_dict, True)
            else:
                idx = self.recursive_idx_search(idx + 1, in_dict, False)
        return idx

    def find_intra_gaps(
        self,
        dict_in: dict[str, int],
        bool_bl: bool = True,
    ) -> tuple[int, str] | None:
        """Find intra-pocket gaps in KLIFS pocket region.

        Parameters
        ----------
        dict_in : dict[str, int]
            Dictionary of KLIFS regions and their corresponding indices
        bool_bl : bool
            If True, find intra-region gaps for b.l region; if False, find intra-region gaps for linker region

        Returns
        -------
        tuple[str, str] | None
            Tuple of intra-region gaps

        """
        if bool_bl:
            region, idx_in, idx_out = "b.l", 1, 2
        else:
            region, idx_in, idx_out = "linker", 0, 1

        list_keys = list(dict_in.keys())
        list_idx = [idx for idx, i in enumerate(dict_in.keys()) if region in i]

        # ATR and CAMKK1 have inter hinge:linker region
        start = list_idx[idx_in]
        end = list_idx[idx_out]

        if dict_in[list_keys[start]] is None:
            start = self.recursive_idx_search(start - 1, dict_in, True)
        if dict_in[list_keys[end]] is None:
            end = self.recursive_idx_search(end + 1, dict_in, False)

        # STK40 has no b.l region or preceding
        if start == "NONE":
            return None

        return (dict_in[list_keys[start]], dict_in[list_keys[end]])

    def return_intra_gap_substr(self, bl_bool) -> str | None:
        """Return intra-region gap substring.

        Parameters
        ----------
        bl_bool : bool
            If True, find intra-region gaps for b.l region; if False, find intra-region gaps for linker region

        Returns
        -------
        str | None
            Intra-region gap substring

        """
        tuple_idx = self.find_intra_gaps(self.KLIFS2UniProtIdx, bl_bool)
        if tuple_idx is None:
            return None
        else:
            start, end = tuple_idx[0], tuple_idx[1]
            if end - start == 1:
                return None
            else:
                return self.uniprotSeq[start : end - 1]

    def get_intra_region(self):
        """Get intra-region sequences."""
        list_seq = []
        for region in LIST_INTRA_REGIONS:
            if region.split("_")[0] == "b.l":
                list_seq.append(self.return_intra_gap_substr(True))
            else:
                list_seq.append(self.return_intra_gap_substr(False))
        return dict(zip(LIST_INTRA_REGIONS, list_seq))

    def generate_alignment_list_including_gaps(self):
        """Return fully aligned KLIFS pocket."""
        list_region = list(DICT_POCKET_KLIFS_REGIONS.keys())

        # inter region
        dict_inter = self.get_inter_region()

        list_inter_regions = list(dict_inter.keys())
        list_idx_inter = list(
            chain(
                *[
                    list(
                        idx for idx, j in enumerate(list_region) if j == i.split(":")[0]
                    )
                    for i in list_inter_regions
                ]
            )
        )

        list_region_combo = list(list_region)
        i = 0
        for idx, val in zip(list_idx_inter, list_inter_regions):
            list_region_combo.insert(idx + i + 1, val)
            i += 1

        # intra region
        dict_intra = self.get_intra_region()

        idx = list_region_combo.index("b.l")
        list_region_combo[idx : idx + 1] = "b.l_1", "b.l_intra", "b.l_2"

        idx = list_region_combo.index("linker")
        list_region_combo[idx : idx + 1] = "linker_1", "linker_intra", "linker_2"

        dict_full_klifs_region = {region: None for region in list_region_combo}

        dict_actual = dict(zip(list_region, self.list_klifs_substr_actual))
        # for region in list_region_combo:KL
        for region, seq in dict_actual.items():
            if region == "b.l":
                dict_full_klifs_region["b.l_1"] = seq[0:2]
                dict_full_klifs_region["b.l_2"] = seq[2:]
                pass
            elif region == "linker":
                dict_full_klifs_region["linker_1"] = seq[0:1]
                dict_full_klifs_region["linker_2"] = seq[1:]
            else:
                dict_full_klifs_region[region] = seq

        for region, seq in dict_inter.items():
            dict_full_klifs_region[region] = seq

        for region, seq in dict_intra.items():
            dict_full_klifs_region[region] = seq

        self.KLIFS2UniProtSeq = dict_full_klifs_region<|MERGE_RESOLUTION|>--- conflicted
+++ resolved
@@ -338,9 +338,6 @@
         self.status_code = 200
         self._kinase_info = self.query_kinase_info()
 
-<<<<<<< HEAD
-    def query_kinase_info(self) -> dict[str, str | int | None] | None:
-=======
     def check_species(self) -> bool:
         """Check if species is supported."""
         if self.species is not None and self.species not in ["Human", "Mouse"]:
@@ -393,7 +390,6 @@
         return list(dict_kinase_info)
 
     def query_kinase_info(self) -> list[dict[str, str | int | None]] | None:
->>>>>>> 4d0b4611
         """Get information about a kinase from KLIFS.
 
         Returns
@@ -420,11 +416,7 @@
                 elif 500 <= e.status_code < 600:
                     logger.warning(f"Server error: {e.status_code}")
                     self.status_code = e.status_code
-<<<<<<< HEAD
-                    dict_kinase_info = None
-=======
                     list_kinase_info = None
->>>>>>> 4d0b4611
                 # all other Exceptions
                 else:
                     logger.warning(
@@ -437,23 +429,12 @@
                 logger.warning(f"Error {e} in query_kinase_info for {self.search_term}")
                 self.status_code = None
         if self.status_code == 200:
-<<<<<<< HEAD
-            list_key = dir(kinase_info)
-            list_val = [getattr(kinase_info, key) for key in list_key]
-            dict_kinase_info = dict(zip(list_key, list_val))
-        # 400 error: bad request does not throw an Exception above
-        else:
-            dict_kinase_info = None
-
-        return dict_kinase_info
-=======
             list_kinase_info = [
                 {i: getattr(result, i) for i in result} for result in kinase_info
             ]
         # 400 error: bad request does not throw an Exception above
         else:
             list_kinase_info = None
->>>>>>> 4d0b4611
 
         return list_kinase_info
 
