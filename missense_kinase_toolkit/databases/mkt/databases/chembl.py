--- conflicted
+++ resolved
@@ -153,38 +153,12 @@
     """URL suffix for querying exact molecule match in ChEMBL."""
     params: dict = field(
         default_factory=lambda: {
-<<<<<<< HEAD
-            "molecule_synonyms__molecule_synonym__iexact": "<ID>", 
-            "format": "json"
-=======
             "molecule_chembl_id": "<ID>",
             "format": "json",
->>>>>>> bc13db47
         }
     )
     """Parameters for the molecule API query."""
 
-<<<<<<< HEAD
-    def check_molecules(self) -> str | None:
-        """Return the SMILES string for the queried molecule."""
-        if self._json is not None and "molecules" in self._json:
-            if len(self._json["molecules"]) == 0:
-                if self.verbose:
-                    logger.error(f"No molecules found in the response for {self.id}.")
-                return None
-            if len(self._json["molecules"]) > 1:
-                if self.verbose:
-                    logger.warning(f"Multiple molecules found for {self.id}. Returning the first one.")
-        else:
-            if self.verbose:
-                logger.error(f"No molecules found in the response for {self.id}.")
-            return None
-
-    def return_smiles(self) -> str | None:
-        """Return the SMILES string for the queried molecule."""
-        self.check_molecules()
-        return self._json["molecules"][0].get("molecule_structures", {}).get("canonical_smiles", None)
-=======
     def return_smiles(self) -> str | None:
         """Return the SMILES string for the queried molecule."""
         self.check_molecules()
@@ -193,25 +167,15 @@
             .get("molecule_structures", {})
             .get("canonical_smiles", None)
         )
->>>>>>> bc13db47
 
     def return_preferred_name(self) -> str | None:
         """Return the preferred name for the queried molecule."""
         self.check_molecules()
         return self._json["molecules"][0].get("pref_name", None)
 
-<<<<<<< HEAD
-    def adjudicate_preferred_name(
-        self, 
-        str_in: str | None = None
-    ) -> str:
-        """Return the adjudicated preferred name for the queried molecule.
-        
-=======
     def adjudicate_preferred_name(self, str_in: str | None = None) -> str:
         """Return the adjudicated preferred name for the queried molecule.
 
->>>>>>> bc13db47
         Parameters
         ----------
         str_in : str | None
@@ -231,24 +195,16 @@
                 elif "-" in preferred_name and "-" not in str_in:
                     return str_in
                 else:
-<<<<<<< HEAD
-                    return preferred_name.title()
-=======
                     if "-" in preferred_name:
                         return preferred_name
                     else:
                         return preferred_name.title()
->>>>>>> bc13db47
             return preferred_name.title()
         else:
             if str_in is not None:
                 return str_in.title()
             else:
-<<<<<<< HEAD
-                logger.error(f"No preferred name found for {self.id}. Returning original ID.")
-=======
                 logger.error(
                     f"No preferred name found for {self.id}. Returning original ID."
                 )
->>>>>>> bc13db47
                 return self.id.upper()