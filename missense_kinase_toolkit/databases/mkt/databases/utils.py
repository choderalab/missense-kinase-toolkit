import logging
from typing import Any

import numpy as np
import pandas as pd

logger = logging.getLogger(__name__)


def try_except_split_concat_str(
    str_in: str,
    idx1: int,
    idx2: int,
    delim: str = "-",
) -> str:
    """
    Split str_in on delim with exception handling.

    Parameters
    ----------
    str_in : str
        Input string
    idx1 : int
        Starting index
    idx2 : int
        Ending index
    delim : str
        Delimiter to split on

    Returns
    -------
    str
        Concatenated string containing the strings split on delim from idx1:idx2

    """
    try:
        str_out = ("").join(
            [str_in.split(delim)[i].upper() for i in range(idx1, idx2 + 1)]
        )
        return str_out
    except (IndexError, AttributeError):
        try:
            str_out = str_in.split(delim)[0]
            return str_out
        except AttributeError:
            str_out = str_in
            return str_out


def create_strsplit_list(
    list_in: list[str],
    idx_start: int = 0,
    idx_end: int = 2,
) -> list[str]:
    """
    Split list or Series of strings on delim with exception handling.

    Parameters
    ----------
    list_in : list[str]
        List of strings to split
    idx_start : int
        Starting index
    idx_end : int
        Ending index

    Returns
    -------
    list[str]
        List of concatenated strings split on delim from idx_start:idx_end

    """
    return [
        [
            try_except_split_concat_str(x, idx_start, i)
            for i in range(idx_start, idx_end + 1)
        ]
        for x in list_in
    ]


def try_except_match_str2dict(
    str_in: str,
    dict_in: dict[str, Any],
    bool_keyout: bool = True,
) -> Any:
    """
    Dictionary match with exception handling.

    Parameters
    ----------
    str_in : str
        Input string
    dict_in : dict[str, Any]
        Dictionary where keys are strings to match with str_in
    bool_keyout : bool
        If true and no match, return string

    Returns
    -------
    Any
        Returns either dictionary value if match, str_in if no match and bool_keyout = True else None

    """
    try:
        return dict_in[str_in]
    except KeyError:
        if bool_keyout:
            return str_in
        else:
            None


def return_list_match_indices(
    str_in: str,
    list_in: list[str | list[str]],
) -> list[int] | list | None:
    """
    Return list of indices where str_in matches entry or entries in list_in.

    Parameters
    ----------
    str_in : str
        Input string to check for matches in list_in
    list_in : list[str | list[str]]
        List of string or list of list of strings to check for str_in match

    Returns
    -------
    list[int] | None
        Returns index of matching entries in list

    """
    if type(list_in[0]) is str:
        list_out = [idx for idx, hgnc in enumerate(list_in) if hgnc.upper() in str_in]
        return list_out
    elif type(list_in[0]) is list:
        list_out = [
            idx
            for idx, list_nest in enumerate(list_in)
            for hgnc in list_nest
            if hgnc.upper() in str_in
        ]
        return list_out
    else:
        print(f"Input type of {type(list_in[0])} cannot be handled.")


def replace_string_using_dict(
    str_in: str,
    dict_in: dict[str, str],
) -> str:
    """
    Replace any partial matches in a string using a dictionary of {string match : string replace}.

    Parameters
    ----------
    str_in : str
        Input string to replace partial matches
    dict_in : dict[str, str]
        Dictionary of {string match : string replace}

    Returns
    -------
    str_out : str
        String with any partial matches replaced

    """
    str_out = str_in
    try:
        for key, val in dict_in.items():
            str_out = str_out.upper().replace(key, val)
        return str_out
    except AttributeError:
        return str_out


def return_list_out(
    list_kinhub_uniprot: list[str | float],
    list_assay_name: list[str],
):
    """Return list of indices where str_in matches entry or entries in list_in.

    Parameters
    ----------
    list_kinhub_uniprot : list[str | float]
        List of string or list of list of strings to check for str_in match
    list_assay_name : list[str]
        List of string to check for matches in list_in

    Returns
    -------
    list_out : list[int] | None
        Returns index of matching entries in list

    """
    list_out = [
        return_list_match_indices(x, list_kinhub_uniprot) for x in list_assay_name
    ]
    set_out = [set(i) if i is not np.nan else np.nan for i in list_out]
    list_out = [i[0] if len(j) != 0 else np.nan for i, j in zip(list_out, set_out)]
    return list_out, set_out


def try_except_convert_str2int(str_in: str):
    """Convert string to int with exception handling.

    Parameters
    ----------
    str_in : str
        Input string to convert to int

    Returns
    -------
    int | str
        Returns int if conversion successful, otherwise returns str_in

    """
    try:
        return int(str_in)
    except ValueError:
        return str_in


def try_except_substraction(a, b):
<<<<<<< HEAD
=======
    """Subtract two values with exception handling.

    Parameters
    ----------
    a : Any
        First value to subtract from
    b : Any
        Second value to subtract

    Returns
    -------
    Any
        Returns difference if subtraction successful, otherwise returns None

    """
>>>>>>> 4d0b4611
    try:
        return b - a
    except TypeError:
        return None


def aggregate_df_by_col_set(
    df_in: pd.DataFrame,
    col_group: str,
    bool_str: bool = True,
) -> pd.DataFrame:
    """Aggregate DataFrame by column and convert to set.

    Parameters
    ----------
    df_in : pd.DataFrame
        Input DataFrame to aggregate
    col_group : str
        Column to group by
    bool_str : bool, optional
        If True, convert set to string, by default True

    Returns
    -------
    pd.DataFrame
        Aggregated DataFrame with set values

    """
    list_cols = df_in.columns.to_list()
    list_cols.remove(col_group)

    # aggregate rows with the same HGNC Name (e.g., multiple kinase domains like JAK)
    df_in_agg = df_in.groupby([col_group], as_index=False, sort=False).agg(set)

    if bool_str:
        # join set elements into a single string
        df_in_agg[list_cols] = df_in_agg[list_cols].map(
            lambda x: ", ".join(str(s) for s in x)
        )

    return df_in_agg


def split_on_first_only(str_in, delim):
    """Split string on first occurrence of delim.

    Parameters
    ----------
    str_in : str
        Input string to split
    delim : str
        Delimiter to split on

    Returns
    -------
    tuple
        Tuple containing two strings: str1 and str2

    """
    list_split = str_in.split(delim)
    str1 = list_split[0]
    str2 = "".join(list_split[1:])
    return str1, str2


def flatten_iterables_in_iterable(data):
    """Flatten nested lists or tuples into a single list.

    Parameters
    ----------
    data : list or tuple
        Input data to flatten

    Returns
    -------
    list
        Flattened list containing all elements from the input data

    """
    flattened_list = []
    for item in data:
        if isinstance(item, (list, tuple)):
            flattened_list.extend(list(item))
        else:
            flattened_list.append(item)
    return flattened_list


def rgetattr(obj, attr, *args):
    """Get attribute from object recursively.

    Parameters
    ----------
    obj : Any
        Object to get attribute from.
    attr : str
        Attribute to get.
    *args : Any
        Any additional arguments to pass to getattr.

    Returns
    -------
    Any
        Value of attribute if found.
    """
    import functools

    def _getattr(obj, attr):
        return getattr(obj, attr, *args)

    return functools.reduce(_getattr, [obj] + attr.split("."))


def rsetattr(obj, attr, val, *args):
    """Set attribute from object recursively.

    Parameters
    ----------
    obj : Any
        Object to get attribute from.
    attr : str
        Attribute to get.
    val : Any
        Value to set attribute to.
    *args : Any
        Any additional arguments to pass to getattr.

    Returns
    -------
    Any
        Value of attribute if found, otherwise default value.
    """
    import functools

    def _setattr(obj, attr, val):
        return setattr(obj, attr, val, *args)

    return functools.reduce(_setattr, [obj] + attr.split("."))


def try_except_return_none_rgetattr(obj, attr, *args):
    """Get attribute from object recursively.

    Parameters
    ----------
    obj : Any
        Object to get attribute from.
    attr : str
        Attribute to get.
    *args : Any
        Any additional arguments to pass to getattr.

    Returns
    -------
    Any
        Value of attribute if found, otherwise None.
    """

    try:
        return rgetattr(obj, attr, *args)
    except Exception as e:
        logging.error(f"Unexpected error: {e}")
        return None


def return_bool_at_index(
    list_in: list,
    list_bool: list,
    bool_return: bool = True,
):
    """Return list of elements from list_in where corresponding element in list_bool is bool_return.

    Parameters
    ----------
    list_in : list
        List of elements to filter.
    list_bool : list
        List of boolean values to filter by.
    bool_return : bool, optional
        Boolean value to filter by, by default True

    Returns
    -------
    list
        List of elements from list_in where corresponding element in list_bool is bool_return.

    """
    return [i for i, j in zip(list_in, list_bool) if j == bool_return]


def convert_input2list(obj_in: Any, bool_empty: bool = False) -> list | None:
    """Convert input to a list if it is not already a list.

    Parameters
    ----------
    obj_in : Any
        Input object to convert to a list.
    bool_empty : bool, optional
        If True, return an empty list if obj_in is None, by default False

    Returns
    -------
    list
        List containing the input if it is not already a list, otherwise returns the input as is.
    """
    if isinstance(obj_in, list):
        return obj_in
    elif isinstance(obj_in, (int, float, str)):
        return [obj_in]
    elif bool_empty and obj_in is None:
        return []
    else:
        logger.error("Input is not a list or convertible to a list.")
        return None


def add_one_hot_encoding_to_dataframe(
    df: pd.DataFrame,
    col_name: str | list[str],
    prefix: str | list[str] | None = None,
    bool_drop: bool = True,
    col_drop: str | list[str] | None = None,
) -> pd.DataFrame:
    """
    Add one-hot encoding for one or more specified columns in a DataFrame.

    Parameters
    ----------
    df : pd.DataFrame
        Input DataFrame.
    col_name : str | list[str]
        Column name(s) to apply one-hot encoding.
    prefix : str | list[str] | None, optional
        Prefix(es) for the new columns. If None, uses column names as prefixes.
        If list, must match length of col_name, by default None.
    bool_drop : bool, optional
        If True, drop the original column(s) after encoding, by default True.
    col_drop : str | list[str] | None, optional
        If specified, drop these column(s) after encoding (i.e., to avoid multicollinearity).

    Returns
    -------
    pd.DataFrame
        DataFrame with one-hot encoded columns added.
    """
    col_names = convert_input2list(col_name, bool_empty=False)
    cols_to_drop = convert_input2list(col_drop, bool_empty=True)

    if prefix is None:
        prefixes = [""] * len(col_names)
    elif isinstance(prefix, str):
        prefixes = [prefix] * len(col_names)
    else:
        if len(prefix) != len(col_names):
            raise ValueError(
                f"Length of prefix ({len(prefix)}) must "
                f"match length of col_name ({len(col_names)})"
            )
        prefixes = prefix

    one_hot_dfs = []
    for col, pref in zip(col_names, prefixes):
        if col not in df.columns:
            logger.warning(f"Column '{col}' not found in DataFrame.")
            continue
        one_hot = pd.get_dummies(df[col], prefix=pref)
        one_hot_dfs.append(one_hot)
    if one_hot_dfs:
        combined_one_hot = pd.concat(one_hot_dfs, axis=1)
        for col_to_drop in cols_to_drop:
            if col_to_drop in combined_one_hot.columns:
                combined_one_hot = combined_one_hot.drop(columns=[col_to_drop])
            else:
                logger.warning(
                    f"Column '{col_to_drop}' not found in one-hot encoded columns."
                )
    else:
        combined_one_hot = pd.DataFrame(index=df.index)

    if bool_drop:
        df_base = df.drop(columns=col_names, errors="ignore")
    else:
        df_base = df.copy()

    if not combined_one_hot.empty:
        df_out = pd.concat([df_base, combined_one_hot], axis=1, copy=False)
    else:
        df_out = df_base

    return df_out<|MERGE_RESOLUTION|>--- conflicted
+++ resolved
@@ -223,8 +223,6 @@
 
 
 def try_except_substraction(a, b):
-<<<<<<< HEAD
-=======
     """Subtract two values with exception handling.
 
     Parameters
@@ -240,7 +238,6 @@
         Returns difference if subtraction successful, otherwise returns None
 
     """
->>>>>>> 4d0b4611
     try:
         return b - a
     except TypeError:
