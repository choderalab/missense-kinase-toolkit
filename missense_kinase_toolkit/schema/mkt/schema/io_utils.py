import glob
import json
import logging
import os
import shutil
import tarfile
from io import BytesIO
from typing import Any, Optional

import pkg_resources
import toml
import yaml
from mkt.schema import kinase_schema
from pydantic import BaseModel
from tqdm import tqdm

logger = logging.getLogger(__name__)


DICT_FUNCS = {
    "json": {
        "serialize": json.dumps,
        "kwargs_serialize": {"default": list, "indent": 4},
        "deserialize_file": json.load,
        "deserialize_str": json.loads,
        "kwargs_deserialize": {},
    },
    "yaml": {
        "serialize": yaml.safe_dump,
        "kwargs_serialize": {"sort_keys": False},
        "deserialize_file": yaml.safe_load,
        "deserialize_str": yaml.safe_load,
        "kwargs_deserialize": {},
    },
    "toml": {
        "serialize": toml.dumps,
        "kwargs_serialize": {},
        "deserialize_file": toml.load,
        "deserialize_str": toml.loads,
        "kwargs_deserialize": {},
    },
}
"""dict[str, dict[str, Callable]]: Dictionary of serialization and deserialization functions supported."""


def extract_tarfiles(path_from, path_to):
    """Extract tar.gz files.

    Parameters
    ----------
    path_from : str
        Path to the tar.gz file
    path_to : str
        Pth to extract the files to

    Returns
    -------
    None
        None

    """
    import tarfile

    try:
        with tarfile.open(path_from, "r:gz") as tar:
            tar.extractall(path_to)
    except Exception as e:
        logger.error(f"Exception {e}")


def return_filenotfound_error_if_empty_or_missing(
    str_path_in: str,
) -> FileNotFoundError | None:
    """Return FileNotFoundError for the given path.

    Parameters
    ----------
    str_path_in : str
        Path that was not found.

    Returns
    -------
    FileNotFoundError | None
        FileNotFoundError for the given path. If the path is not empty, return None.
    """
    if os.path.exists(str_path_in) and str_path_in.endswith(".tar.gz"):
        logger.info(
            f"File {str_path_in} exists as a tar.gz directory. Will extract in memory..."
        )
        return None
    elif not os.path.exists(str_path_in) or len(os.listdir(str_path_in)) == 0:
        return FileNotFoundError
    elif os.path.exists(str_path_in) and str_path_in.endswith(".tar.gz"):
        logger.info(
            f"File {str_path_in} exists as a tar.gz directory. Will extract in memory..."
        )
        return None
    else:
        return None


def untar_if_neeeded(str_filename: str) -> str:
    """Unzip the file if it is a zip file.

    Parameters
    ----------
    str_filename : str
        Path to the file.

    Returns
    -------
    str
        Path to the unzipped file or original file if not .tar.gz.
    """
    if str_filename.endswith(".tar.gz"):

        str_path_extract = os.path.dirname(str_filename)
        extract_tarfiles(str_filename, str_path_extract)
        str_filename = str_filename.replace(".tar.gz", "")

    return str_filename


<<<<<<< HEAD
def untar_files_in_memory(
    str_path: str,
    bool_extract: bool = True,
    list_ids: list[str] | None = None,
) -> dict[str, str]:
=======
def untar_files_in_memory(str_path: str) -> dict[str, str]:
>>>>>>> 7b6b9bb3
    """Untar files exclusively in memory.

    Parameters
    ----------
    str_path : str
        Path to the tar.gz file.

    Returns
    -------
    dict[str, str]
        Dictionary of file names and their contents as strings.

    """
    with open(str_path, "rb") as f:
        tar_data = f.read()

<<<<<<< HEAD
    list_entries, dict_btyes = [], {}
=======
    dict_btyes = {}
>>>>>>> 7b6b9bb3
    with BytesIO(tar_data) as tar_buffer, tarfile.open(
        fileobj=tar_buffer, mode="r"
    ) as tar:
        for member in tar.getmembers():
<<<<<<< HEAD
            filename = os.path.basename(member.name)
            # make sure entry is file
            cond1 = member.isfile()
            # ignore MacOS AppleDouble files
            cond2 = "._" not in filename
            # use list_ids, if provided
            cond3 = list_ids is None or filename.split(".")[0] in list_ids
            if cond1 and cond2 and cond3:
                list_entries.append(filename.split(".")[0])
                if bool_extract:
                    with tar.extractfile(member) as f:
                        dict_btyes[member.name] = f.read()

    if bool_extract:
        # decode bytes to string
        dict_btyes = {k: v.decode("utf-8") for k, v in dict_btyes.items()}

    return list_entries, dict_btyes
=======
            if member.isfile():
                with tar.extractfile(member) as f:
                    dict_btyes[member.name] = f.read()

    dict_strings = {
        k: v.decode("utf-8") for k, v in dict_btyes.items() if "._" not in k
    }

    return dict_strings
>>>>>>> 7b6b9bb3


def return_str_path_from_pkg_data(
    str_path: str | None = None,
    pkg_name: str | None = None,
    pkg_resource: str | None = None,
) -> str:
    """Return the path to the package data directory or of a user-provided directory.

    Parameters
    ----------
    str_path : str | None, optional
        Path to the KinaseInfo directory, by default None.
    pkg_name : str | None, optional
        Package name, by default None and will use mkt.schema.
    pkg_resource : str | None, optional
        Package resource, by default None and will use KinaseInfo.

    Returns
    -------
    str
        Path to the package data or user-provided directory.
    """
    if pkg_name is None:
        pkg_name = "mkt.schema"
    if pkg_resource is None:
        pkg_resource = "KinaseInfo.tar.gz"

    if str_path is None:
        try:
            str_path = pkg_resources.resource_filename(pkg_name, pkg_resource)
            # str_path = untar_if_neeeded(str_path)
            return_filenotfound_error_if_empty_or_missing(str_path)
        except Exception as e:
            logger.error(
                f"Could not find {pkg_resource} directory within {pkg_name}: {e}"
                f"\nPlease provide a path to the {pkg_resource} directory."
            )
    else:
        if not os.path.exists(str_path):
            os.makedirs(str_path)
    return str_path


def clean_files_and_delete_directory(list_files: list[str]) -> None:
    """Remove unzipped files.

    Parameters
    ----------
    list_files : list[str]
        List of files to remove.

    Returns
    -------
    None
        None

    """
    try:
        paths_remove = {os.path.dirname(i) for i in list_files}
        [shutil.rmtree(i) for i in paths_remove if os.path.isdir(i)]
        logger.info(f"Removed unzipped files: {[i for i in paths_remove]}.")
    except Exception as e:
        logger.error(f"Exception {e}")
        logger.info(f"Could not remove unzipped files: {list_files}.")


# adapted from https://axeldonath.com/scipy-2023-pydantic-tutorial/notebooks-rendered/4-serialisation-and-deserialisation.html
def serialize_kinase_dict(
    kinase_dict: dict[str, BaseModel],
    suffix: str = "json",
    serialization_kwargs: Optional[dict[str, Any]] = None,
    str_path: str | None = None,
):
    """Serialize KinaseInfo object to files.

    Parameters
    ----------
    kinase_dict : dict[str, BaseModel]
        Dictionary of KinaseInfo objects.
    suffix : str
        Serialization types supported: json, yaml, toml.
    serialization_kwargs : dict[str, Any], optional
        Additional keyword arguments for serialization function, by default None;
            (e.g., {"indent": 2} for json.dumps, {"sort_keys": False} for yaml.safe_dump).
    str_path: str | None = None
        Path to save the serialized file, by default None will use package data or Github repo data.
    """
    if suffix not in DICT_FUNCS:
        logger.error(
            f"Serialization type ({suffix}) not supported; must be json, yaml, or toml."
        )
        return None

    if os.name == "nt" and suffix == "toml":
        logger.info("TOML serialization is not supported on Windows.")
        return None

    if serialization_kwargs is None:
        serialization_kwargs = DICT_FUNCS[suffix]["kwargs_serialize"]

    str_path = return_str_path_from_pkg_data(str_path)

    for key, val in tqdm(kinase_dict.items(), desc="Serializing KinaseInfo objects..."):
        with open(f"{str_path}/{key}.{suffix}", "w") as outfile:
            val_serialized = DICT_FUNCS[suffix]["serialize"](
                val.model_dump(),
                **serialization_kwargs,
            )
            outfile.write(val_serialized)


def deserialize_kinase_dict(
    suffix: str = "json",
    deserialization_kwargs: Optional[dict[str, Any]] = None,
    str_path: str | None = None,
    bool_remove: bool = True,
    list_ids: list[str] | None = None,
) -> dict[str, BaseModel]:
    """Deserialize KinaseInfo object from files.

    Parameters
    ----------
    suffix : str
        Deserialization types supported: json, yaml, toml.
    deserialization_kwargs : dict[str, Any], optional
        Additional keyword arguments for deserialization function, by default None.
    str_path : str | None, optional
        Path from which to load files, by default None.
    bool_remove : bool, optional
        If True, remove the files after deserialization, by default True.
    list_ids : list[str] | None, optional
        List of IDs to filter the files if reading from memory, by default None.

    Returns
    -------
    dict[str, KinaseInfo]
        Dictionary of KinaseInfo objects.
    """
    if suffix not in DICT_FUNCS:
        logger.error(
            f"Serialization type ({suffix}) not supported; must be json, yaml, or toml."
        )
        return None

    if str_path is None and suffix != "json":
        logger.error("Only json deserialization is supported without providing a path.")
        return None

    if deserialization_kwargs is None:
        deserialization_kwargs = DICT_FUNCS[suffix]["kwargs_deserialize"]

    str_path = return_str_path_from_pkg_data(str_path)

    dict_import = {}
    if str_path.endswith(".tar.gz"):
<<<<<<< HEAD
        dict_str = untar_files_in_memory(str_path, list_ids=list_ids)[1]
=======
        dict_str = untar_files_in_memory(str_path)
>>>>>>> 7b6b9bb3
        for val in tqdm(
            dict_str.values(), desc="Deserializing KinaseInfo objects in memory..."
        ):

            val_deserialized = DICT_FUNCS[suffix]["deserialize_str"](
                val,
                **deserialization_kwargs,
            )

            kinase_obj = kinase_schema.KinaseInfo.model_validate(val_deserialized)
<<<<<<< HEAD
            dict_import[kinase_obj.hgnc_name] = kinase_obj
=======
            dict_import[kinase_obj.uniprot_id] = kinase_obj
>>>>>>> 7b6b9bb3
    else:
        list_file = glob.glob(os.path.join(str_path, f"*.{suffix}"))
        for file in tqdm(
            list_file, desc="Deserializing KinaseInfo objects from files..."
        ):
            with open(file) as openfile:

                val_deserialized = DICT_FUNCS[suffix]["deserialize_file"](
                    openfile,
                    **deserialization_kwargs,
                )

                kinase_obj = kinase_schema.KinaseInfo.model_validate(val_deserialized)
<<<<<<< HEAD
                dict_import[kinase_obj.hgnc_name] = kinase_obj
=======
                dict_import[kinase_obj.uniprot_id] = kinase_obj
>>>>>>> 7b6b9bb3

        if bool_remove:
            clean_files_and_delete_directory(list_file)

    dict_import = {key: dict_import[key] for key in sorted(dict_import.keys())}

    return dict_import<|MERGE_RESOLUTION|>--- conflicted
+++ resolved
@@ -121,15 +121,11 @@
     return str_filename
 
 
-<<<<<<< HEAD
 def untar_files_in_memory(
     str_path: str,
     bool_extract: bool = True,
     list_ids: list[str] | None = None,
 ) -> dict[str, str]:
-=======
-def untar_files_in_memory(str_path: str) -> dict[str, str]:
->>>>>>> 7b6b9bb3
     """Untar files exclusively in memory.
 
     Parameters
@@ -146,16 +142,11 @@
     with open(str_path, "rb") as f:
         tar_data = f.read()
 
-<<<<<<< HEAD
     list_entries, dict_btyes = [], {}
-=======
-    dict_btyes = {}
->>>>>>> 7b6b9bb3
     with BytesIO(tar_data) as tar_buffer, tarfile.open(
         fileobj=tar_buffer, mode="r"
     ) as tar:
         for member in tar.getmembers():
-<<<<<<< HEAD
             filename = os.path.basename(member.name)
             # make sure entry is file
             cond1 = member.isfile()
@@ -174,17 +165,6 @@
         dict_btyes = {k: v.decode("utf-8") for k, v in dict_btyes.items()}
 
     return list_entries, dict_btyes
-=======
-            if member.isfile():
-                with tar.extractfile(member) as f:
-                    dict_btyes[member.name] = f.read()
-
-    dict_strings = {
-        k: v.decode("utf-8") for k, v in dict_btyes.items() if "._" not in k
-    }
-
-    return dict_strings
->>>>>>> 7b6b9bb3
 
 
 def return_str_path_from_pkg_data(
@@ -341,11 +321,7 @@
 
     dict_import = {}
     if str_path.endswith(".tar.gz"):
-<<<<<<< HEAD
         dict_str = untar_files_in_memory(str_path, list_ids=list_ids)[1]
-=======
-        dict_str = untar_files_in_memory(str_path)
->>>>>>> 7b6b9bb3
         for val in tqdm(
             dict_str.values(), desc="Deserializing KinaseInfo objects in memory..."
         ):
@@ -356,11 +332,7 @@
             )
 
             kinase_obj = kinase_schema.KinaseInfo.model_validate(val_deserialized)
-<<<<<<< HEAD
             dict_import[kinase_obj.hgnc_name] = kinase_obj
-=======
-            dict_import[kinase_obj.uniprot_id] = kinase_obj
->>>>>>> 7b6b9bb3
     else:
         list_file = glob.glob(os.path.join(str_path, f"*.{suffix}"))
         for file in tqdm(
@@ -374,11 +346,7 @@
                 )
 
                 kinase_obj = kinase_schema.KinaseInfo.model_validate(val_deserialized)
-<<<<<<< HEAD
                 dict_import[kinase_obj.hgnc_name] = kinase_obj
-=======
-                dict_import[kinase_obj.uniprot_id] = kinase_obj
->>>>>>> 7b6b9bb3
 
         if bool_remove:
             clean_files_and_delete_directory(list_file)
