import logging
import os


class TestSchema:
    def test_missense_kinase_toolkit_database_imported(self):
        """Test if module is imported."""
        import sys

        import mkt.schema  # noqa F401

        assert "mkt.schema" in sys.modules

    def test_dict_kinase(self, caplog):
        """Test if the kinase dictionary is correctly deserialized."""
        import copy
<<<<<<< HEAD
=======

>>>>>>> 5f1a202d
        from mkt.schema.io_utils import deserialize_kinase_dict

        DICT_KINASE = deserialize_kinase_dict()
        DICT_KINASE_COPY = copy.deepcopy(DICT_KINASE)

        # check that deserializing again gives the same object
        # (i.e. from cache, not re-reading the file)
        DICT_KINASE = deserialize_kinase_dict(str_name="DICT_KINASE")
        assert DICT_KINASE == DICT_KINASE_COPY

        caplog.set_level(logging.INFO)

        assert len(DICT_KINASE) == 566
        assert (
            sum(["_" in i for i in DICT_KINASE.keys()]) == 28
        )  # 14 proteins with multiple KDs

        # missing data
        n_klifs = len(
            [i.hgnc_name for i in DICT_KINASE.values() if i.klifs is not None]
        )
        assert n_klifs == 555

        n_pocket = len(
            [
                i.hgnc_name
                for i in DICT_KINASE.values()
                if i.klifs is not None and i.klifs.pocket_seq is not None
            ]
        )
        assert n_pocket == 519

        n_kincore = len(
            [i.hgnc_name for i in DICT_KINASE.values() if i.kincore is not None]
        )
        assert n_kincore == 492

        n_pfam = len([i.hgnc_name for i in DICT_KINASE.values() if i.pfam is not None])
        assert n_pfam == 490

        n_klif2uniprot = len(
            [
                i.hgnc_name
                for i in DICT_KINASE.values()
                if i.KLIFS2UniProtIdx is not None
            ]
        )
        assert n_klif2uniprot == 519

        # check ABL1 entries
        obj_abl1 = DICT_KINASE["ABL1"]

        assert obj_abl1.hgnc_name == "ABL1"

        assert obj_abl1.uniprot_id == "P00519"

        assert obj_abl1.kinhub.hgnc_name == "ABL1"
        assert obj_abl1.kinhub.kinase_name == "Tyrosine-protein kinase ABL1"
        assert obj_abl1.kinhub.manning_name == "ABL"
        assert obj_abl1.kinhub.xname == "ABL1"
        assert obj_abl1.kinhub.group == "TK"
        assert obj_abl1.kinhub.family == "Other"

        assert (
            obj_abl1.uniprot.canonical_seq
            == "MLEICLKLVGCKSKKGLSSSSSCYLEEALQRPVASDFEPQGLSEAARWNSKENLLAGPSENDPNLFVALYDFVASGDNTLSITKGEKLRVLGYNHNGEWCEAQTKNGQGWVPSNYITPVNSLEKHSWYHGPVSRNAAEYLLSSGINGSFLVRESESSPGQRSISLRYEGRVYHYRINTASDGKLYVSSESRFNTLAELVHHHSTVADGLITTLHYPAPKRNKPTVYGVSPNYDKWEMERTDITMKHKLGGGQYGEVYEGVWKKYSLTVAVKTLKEDTMEVEEFLKEAAVMKEIKHPNLVQLLGVCTREPPFYIITEFMTYGNLLDYLRECNRQEVNAVVLLYMATQISSAMEYLEKKNFIHRDLAARNCLVGENHLVKVADFGLSRLMTGDTYTAHAGAKFPIKWTAPESLAYNKFSIKSDVWAFGVLLWEIATYGMSPYPGIDLSQVYELLEKDYRMERPEGCPEKVYELMRACWQWNPSDRPSFAEIHQAFETMFQESSISDEVEKELGKQGVRGAVSTLLQAPELPTKTRTSRRAAEHRDTTDVPEMPHSKGQGESDPLDHEPAVSPLLPRKERGPPEGGLNEDERLLPKDKKTNLFSALIKKKKKTAPTPPKRSSSFREMDGQPERRGAGEEEGRDISNGALAFTPLDTADPAKSPKPSNGAGVPNGALRESGGSGFRSPHLWKKSSTLTSSRLATGEEEGGGSSSKRFLRSCSASCVPHGAKDTEWRSVTLPRDLQSTGRQFDSSTFGGHKSEKPALPRKRAGENRSDQVTRGTVTPPPRLVKKNEEAADEVFKDIMESSPGSSPPNLTPKPLRRQVTVAPASGLPHKEEAGKGSALGTPAAAEPVTPTSKAGSGAPGGTSKGPAEESRVRRHKHSSESPGRDKGKLSRLKPAPPPPPAASAGKAGGKPSQSPSQEAAGEAVLGAKTKATSLVDAVNSDAAKPSQPGEGLKKPVLPATPKPQSAKPSGTPISPAPVPSTLPSASSALAGDQPSSTAFIPLISTRVSLRKTRQPPERIASGAITKGVVLDSTEALCLAISRNSEQMASHSAVLEAGKNLYTFCVSYVDSIQQMRNKFAFREAINKLENNLRELQICPATAGSGPAATQDFSKLLSSVKEISDIVQR"
        )
        assert obj_abl1.uniprot.phospho_sites == [
            50,
            70,
            115,
            128,
            139,
            172,
            185,
            215,
            226,
            229,
            253,
            257,
            393,
            413,
            446,
            559,
            569,
            618,
            619,
            620,
            659,
            683,
            718,
            735,
            751,
            781,
            814,
            823,
            844,
            852,
            855,
            917,
            977,
        ]
        assert (
            sum([i.startswith("Phospho") for i in obj_abl1.uniprot.phospho_description])
            == 33
        )
        assert len(obj_abl1.uniprot.phospho_evidence) == 33

        assert obj_abl1.klifs.gene_name == "ABL1"
        assert obj_abl1.klifs.name == "ABL1"
        assert (
            obj_abl1.klifs.full_name
            == "ABL proto-oncogene 1, non-receptor tyrosine kinase"
        )
        assert obj_abl1.klifs.group == "TK"
        assert obj_abl1.klifs.family == "Other"
        assert obj_abl1.klifs.iuphar == 1923
        assert obj_abl1.klifs.kinase_id == 392
        assert (
            obj_abl1.klifs.pocket_seq
            == "HKLGGGQYGEVYEVAVKTLEFLKEAAVMKEIKPNLVQLLGVYIITEFMTYGNLLDYLREYLEKKNFIHRDLAARNCLVVADFGLS"
        )

        assert (
            obj_abl1.pfam.domain_name == "Protein tyrosine and serine/threonine kinase"
        )
        assert obj_abl1.pfam.start == 242
        assert obj_abl1.pfam.end == 492
        assert obj_abl1.pfam.pfam_accession == "PF07714"
        assert obj_abl1.pfam.in_alphafold is True

        assert (
            obj_abl1.kincore.fasta.seq
            == "KWEMERTDITMKHKLGGGQYGEVYEGVWKKYSLTVAVKTLKEDTMEVEEFLKEAAVMKEIKHPNLVQLLGVCTREPPFYIITEFMTYGNLLDYLRECNRQEVNAVVLLYMATQISSAMEYLEKKNFIHRDLAARNCLVGENHLVKVADFGLSRLMTGDTYTAHAGAKFPIKWTAPESLAYNKFSIKSDVWAFGVLLWEIATYGMSPYPGIDLSQVYELLEKDYRMERPEGCPEKVYELMRACWQWNPSDRPSFAEIHQAFETMFQESSIS"
        )
        assert obj_abl1.kincore.fasta.start == 234
        assert obj_abl1.kincore.fasta.end == 503
        assert obj_abl1.kincore.mismatch is None
        assert obj_abl1.kincore.start == 1
        assert obj_abl1.kincore.end == 270

        str_dict = "".join(
            [
                v
                for k, v in obj_abl1.KLIFS2UniProtSeq.items()
                if v is not None and ":" not in k and "_intra" not in k
            ]
        )
        assert obj_abl1.klifs.pocket_seq == str_dict

        assert min(obj_abl1.KLIFS2UniProtIdx.values()) == 246
        assert max(obj_abl1.KLIFS2UniProtIdx.values()) == 385

        assert (
            DICT_KINASE["ABL1"].extract_sequence_from_cif()
            == "KWEMERTDITMKHKLGGGQYGEVYEGVWKKYSLTVAVKTLKEDTMEVEEFLKEAAVMKEIKHPNLVQLLGVCTREPPFYIITEFMTYGNLLDYLRECNRQEVNAVVLLYMATQISSAMEYLEKKNFIHRDLAARNCLVGENHLVKVADFGLSRLMTGDTYTAHAGAKFPIKWTAPESLAYNKFSIKSDVWAFGVLLWEIATYGMSPYPGIDLSQVYELLEKDYRMERPEGCPEKVYELMRACWQWNPSDRPSFAEIHQAFETMFQESSIS"
        )

        # test logger messages for CIF extraction failures
        caplog.clear()
        assert (
            DICT_KINASE["BUB1B"].extract_sequence_from_cif() is None
        )  # Kincore but no cif
        assert "No CIF sequence for BUB1" in caplog.text

        caplog.clear()
        assert DICT_KINASE["ABR"].extract_sequence_from_cif() is None  # no Kincore
        assert "No CIF sequence for ABR" in caplog.text

        assert (
            DICT_KINASE["ABL1"].adjudicate_kd_sequence()
            == "KWEMERTDITMKHKLGGGQYGEVYEGVWKKYSLTVAVKTLKEDTMEVEEFLKEAAVMKEIKHPNLVQLLGVCTREPPFYIITEFMTYGNLLDYLRECNRQEVNAVVLLYMATQISSAMEYLEKKNFIHRDLAARNCLVGENHLVKVADFGLSRLMTGDTYTAHAGAKFPIKWTAPESLAYNKFSIKSDVWAFGVLLWEIATYGMSPYPGIDLSQVYELLEKDYRMERPEGCPEKVYELMRACWQWNPSDRPSFAEIHQAFETMFQESSIS"
        )
        assert (
            DICT_KINASE["BUB1B"].adjudicate_kd_sequence()
            == "YCIKREYLICEDYKLFWVAPRNSAELTVIKVSSQPVPWDFYINLKLKERLNEDFDHFCSCYQYQDGCIVWHQYINCFTLQDLLQHSEYITHEITVLIIYNLLTIVEMLHKAEIVHGDLSPRCLILRNRIHDPYDCNKNNQALKIVDFSYSVDLRVQLDVFTLSGFRTVQILEGQKILANCSSPYQVDLFGIADLAHLLLFKEHLQVFWDGSFWKLSQNISELKDGELWNKFFVRILNANDEATVSVLGELAAEMNG"
        )
        assert (
            DICT_KINASE["MTOR"].adjudicate_kd_sequence()
            == "VVEPYRKYPTLLEVLLNFLKTEQNQGTRREAIRVLGLLGALDPYKHKVNIGMIDQSRDASAVSLSESKSSQDSSDYSTSEMLVNMGNLPLDEFYPAVSMVALMRIFRDQSLSHHHTMVVQAITFIFKSLGLKCVQFLPQVMPTFLNVIRVCDGAIREFLFQQLGMLVSFVK"
        )
        caplog.clear()
        assert DICT_KINASE["ABR"].adjudicate_kd_sequence() is None
        assert "No kinase domain sequence found for ABR" in caplog.text

        # do this last since changing the DICT_KINASE object
        assert DICT_KINASE["ABL1"].adjudicate_group() == "TK"  # Kincore
        assert DICT_KINASE["ABR"].adjudicate_group() == "Atypical"  # KinHub
        assert DICT_KINASE["ANTXR1"].adjudicate_group() == "Atypical"  # KLIFS
        DICT_KINASE["ANTXR1"].klifs = None
        caplog.clear()
        assert DICT_KINASE["ANTXR1"].adjudicate_group() is None  # None
        assert "No group found for ANTXR1" in caplog.text

    # TODO: downsample toml files to speed up test
    # TODO: add .tar.gz test for yaml/toml - currently only presumed to work
    def test_serde(self):
        """Test if the kinase dictionary is correctly serialized and deserialized."""
        from mkt.schema import io_utils

        yaml_test = "CDK2"

        DICT_KINASE = io_utils.deserialize_kinase_dict(str_name="DICT_KINASE")

        for suffix in io_utils.DICT_FUNCS.keys():
            print(f"Format: {suffix}")
            if suffix == "yaml":
                # only check a single entry given time
                # ~4 hours to check all (done on 4/4/25)
                io_utils.serialize_kinase_dict(
                    {yaml_test: DICT_KINASE[yaml_test]},
                    suffix=suffix,
                    str_path=f"./{suffix}",
                )
            else:
                io_utils.serialize_kinase_dict(
                    DICT_KINASE,
                    suffix=suffix,
                    str_path=f"./{suffix}",
                )
            if os.name == "nt" and suffix == "toml":
                pass
            else:
                dict_temp = io_utils.deserialize_kinase_dict(
                    suffix=suffix, str_path=f"./{suffix}"
                )
                if suffix == "yaml":
                    assert DICT_KINASE[yaml_test] == dict_temp[yaml_test]
                else:
                    assert DICT_KINASE == dict_temp

    def test_utils(self):
        """Test utility functions."""
        import random

        from mkt.schema import utils
        from mkt.schema.io_utils import deserialize_kinase_dict

        DICT_KINASE = deserialize_kinase_dict(str_name="DICT_KINASE")

        # test rgetattr
        obj = DICT_KINASE["ABL1"]
        assert utils.rgetattr(obj, attr="hgnc_name") == "ABL1"
        assert utils.rgetattr(obj, attr="uniprot_id") == "P00519"
        assert utils.rgetattr(obj, attr="non_existent") is None

        # test rsetattr
        utils.rsetattr(obj=obj, attr="hgnc_name", val="ABL2")
        assert obj.hgnc_name == "ABL2"
        utils.rsetattr(obj=obj, attr="kincore.fasta.seq", val=None)
        assert obj.kincore.fasta.seq is None

        random.seed(42)
        uuid = utils.random_uuid()
        assert str(uuid) == "a31c06bd-463e-4923-bc1a-adbde48b1697"<|MERGE_RESOLUTION|>--- conflicted
+++ resolved
@@ -14,10 +14,7 @@
     def test_dict_kinase(self, caplog):
         """Test if the kinase dictionary is correctly deserialized."""
         import copy
-<<<<<<< HEAD
-=======
-
->>>>>>> 5f1a202d
+
         from mkt.schema.io_utils import deserialize_kinase_dict
 
         DICT_KINASE = deserialize_kinase_dict()
